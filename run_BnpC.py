#!/usr/bin/env python3

import argparse
from datetime import datetime

from libs.MCMC import MCMC as MCMC
import libs.dpmmIO as io

# ------------------------------------------------------------------------------
# ARGPARSER
# ------------------------------------------------------------------------------

def parse_args():

    def check_ratio(val):
        val = float(val)
        if val <= 0 or val >= 1:
            raise argparse.ArgumentTypeError(
                f'Invalid value: {val}. Values need to be 0 < x < 1')
        return val

    def check_percent(val):
        val = float(val)
        if val < 0 or val > 1:
            raise argparse.ArgumentTypeError(
                f'Invalid value: {val}. Values need to be 0 <= x <= 1')
        return val

    parser = argparse.ArgumentParser(
        prog='BnpC', usage='python3 run_BnpC.py <DATA> [options]',
        description='*** Clustering of single cell data ' \
          	'based on a Dirichlet process. ***'
    )
    parser.add_argument('--version', action='version', version='0.2')
    parser.add_argument(
        'input', help='Absolute or relative path to input data. ' \
           'Input data is a n x m matrix (n = cells, m = mutations) with 1|0, ' \
           'representing whether a mutation is present in a cell or not. Matrix ' \
           'elements need to be separated by a whitespace or tabulator. Nans can ' \
           'be represented by 3 or empty elements.'
    )
    parser.add_argument(
        '-t', '--transpose', action='store_false',
        help='Transpose the input matrix. Default = True.'
    )
    parser.add_argument(
        '--debug', action='store_true', default=False,
        help='Run single chain in main python thread for debugging with pdb.'
    )

    model = parser.add_argument_group('model')
    model.add_argument(
        '-FN', '--falseNegative', type=float, default=-1,
        help='Fixed error rate for false negatives.'
    )
    model.add_argument(
        '-FP', '--falsePositive', type=float, default=-1,
        help='Fixed error rate for false positives.'
    )
    model.add_argument(
        '-FN_m', '--falseNegative_mean', type=check_ratio, default=0.2,
        help='Prior mean of the false negative rate. Default = 0.2.'
    )
    model.add_argument(
        '-FN_sd', '--falseNegative_std', type=check_ratio, default=0.1,
        help='Prior standard dev. of the false negative rate. Default = 0.1.'
    )
    model.add_argument(
        '-FP_m', '--falsePositive_mean', type=check_ratio, default=0.01,
        help='Prior mean of the false positive rate. Default = 0.001.'
    )
    model.add_argument(
        '-FP_sd', '--falsePositive_std', type=check_ratio, default=0.01,
        help='Prior standard dev. of the false positive rate. Default = 0.01.'
    )
    model.add_argument(
<<<<<<< HEAD
        '-ap', '--DPa_prior', type=float,  nargs=2, default=[-1, -1],
        help='Gamma(a, b) values pf the Gamma function used as prior for the '
        'concentration parameter alpha of the CRP. Default = (#cells, 1).'
=======
        '-dpa', '--DP_alpha', type=float, default=-1,
        help='Beta(x, 1) prior for the concentration parameter of the CRP. '
            'Supports dpa > 1. Default = #cells.'
>>>>>>> f7979a5f
    )
    model.add_argument(
        '-pp', '--param_prior', type=float, nargs=2, default=[.1, .1],
        help='Beta(a, b) values of the Beta function used as parameter prior. '
            'Default = [.1, .1].'
    )
    model.add_argument(
        '-fa', '--fixed_assignment', type=str, default='',
        help='Path to file containing a cluster assignment. If set, this '
            'assignment is used and not updated. Default = "".'
    )

    mcmc = parser.add_argument_group('MCMC')
    mcmc.add_argument(
        '-n', '--chains', type=int, default=1,
        help='Number of chains to run in parallel. Maximum possible number is '
            'the number of available cores. Default = 1.'
    )
    mcmc.add_argument(
        '-s', '--steps', type=int, default=5000,
        help='Number of MCMC steps. Default = 5000.'
    )
    mcmc.add_argument(
        '-r', '--runtime', type=int, default=-1,
        help='Runtime in minutes. If set, steps argument is overwritten. '
            'Default = -1.'
    )
    mcmc.add_argument(
        '-ls', '--lugsail', type=check_ratio, default=-1,
        help='Use lugsail batch means estimator as convergence diagnostics '
            '[Vats and Flegal, 2018]. The chain is terminated if the estimator '
            'undercuts a threshold defined by a significance level of 0.05 and '
            'a user defined float between [0,1], comparable to the half-width '
            'of the confidence interval in sample size calculation for a '
            'one sample t-test. Default = -1; Reasonal values = 0.1|0.2|0.3 .'
    )
    mcmc.add_argument(
        '-b', '--burn_in', type=check_percent, default=0.33,
        help='Ratio of MCMC steps treated as burn-in. These steps are discarded.'\
            ' Default = 0.33.'
    )
    mcmc.add_argument(
        '-cup', '--conc_update_prob', type=check_percent, default=0.5,
        help='Probability of updating the CRP concentration parameter. ' \
            'Default = 0.5.'
    )
    mcmc.add_argument(
        '-eup', '--error_update_prob', type=check_percent, default=0.25,
        help='Probability of updating the CRP concentration parameter. ' \
            'Default = 0.25.'
    )
    mcmc.add_argument(
        '-smp', '--split_merge_prob', type=check_percent, default=0.5,
        help='Probability to do a split/merge step instead of Gibbs sampling. ' \
            'Default = 0.5.'
    )
    mcmc.add_argument(
        '-sms', '--split_merge_steps', type=int, default=3,
        help='Number of restricted Gibbs sampling steps during split-merge move.' \
            ' Default = 5.'
    )
    mcmc.add_argument(
        '-smr', '--split_merge_ratios', type=check_percent, nargs=2,
        default=[0.8, 0.2], help='Ratio of splits/merges. Default = 0.75:0.25'
    )

    mcmc.add_argument(
        '-e', '--estimator', type=str, default='posterior', nargs='+',
        choices=['posterior', 'ML', 'MAP'],
        help='Estimator(s) used for inferrence. Default = posterior. '
            'Options = posterior|ML|MAP.'
    )
    mcmc.add_argument(
        '-sc', '--single_chains', action='store_true', default=False,
        help='Infer a result for each chain individually. Default = False.'
    )
    mcmc.add_argument(
        '--seed', type=int, default=-1,
        help='Seed used for random number generation. Default = random.'
    )

    output = parser.add_argument_group('output')
    output.add_argument(
        '-o', '--output', type=str, default='',
        help='Path to the output directory. Default = "<DATA_DIR>/<TIMESTAMP>".'
    )
    output.add_argument(
        '-v', '--verbosity', type=int, default=1, choices=[0, 1, 2],
        help='Print status massages to stdout. Default = 1.'
    )
    output.add_argument(
        '-np', '--no_plots', action='store_true', default=False,
        help='Generate result plots. Default = False.'
    )
    output.add_argument(
        '-tr', '--tree', type=str, default='',
        help='Absolute or relative path to the tree file (.gv) used for data ' \
            'generation. The cells will be colored accordingly to clusters. ' \
            'Default = "".'
    )
    output.add_argument(
        '-tc', '--true_clusters', type=str, default='',
        help='Absolute or relative path to the true clusters assignments' \
        'to compare clustering methods. Default = "".'
    )
    output.add_argument(
        '-td', '--true_data', type=str, default='',
        help='Absolute or relative path to the true/raw data/genotypes. ' \
            'Default = "".'
    )

    args = parser.parse_args()
    return args


# ------------------------------------------------------------------------------
# INIT AND OUTPUT FUNCTIONS
# ------------------------------------------------------------------------------

def generate_output(args, results, data_raw, names):
    out_dir = io._get_out_dir(args)
<<<<<<< HEAD
    inferred = io._infer_results(args, results, data_raw)
=======
    inferred, assign_only = io._infer_results(args, results, data_raw)
>>>>>>> f7979a5f
    if args.verbosity > 0:
        io.show_MCMC_summary(args, results)
        io.show_assignments(inferred, names[0])
        io.show_latents(inferred)
        print(f'\nWriting output to: {out_dir}\n')

<<<<<<< HEAD
    io.save_run(inferred, args, out_dir, names)
=======
    io.save_config(args, out_dir)
    io.save_errors(inferred, args, out_dir)
    io.save_assignments(assign_only, args, out_dir)
>>>>>>> f7979a5f

    if args.true_clusters:
        true_assign = io.load_txt(args.true_clusters)
        io.save_v_measure(inferred, true_assign, out_dir)
        io.save_ARI(inferred, true_assign, out_dir)

    if args.true_data:
        data_true = io.load_data(args.true_data, transpose=args.transpose)
        io.save_hamming_dist(inferred, data_true, out_dir)

    if args.no_plots:
        exit()

    # Generate plots
    io.save_trace_plots(results, out_dir)
    if data_raw.shape[0] < 300:
        if args.tree:
            io.save_tree_plots(
                args.tree, inferred, out_dir, args.transpose
            )
        io.save_similarity(args, results, out_dir)
        if args.true_data:
            io.save_geno_plots(inferred, data_true, out_dir, names)
        else:
            io.save_geno_plots(inferred, data_raw, out_dir, names)
    else:
        print('Too many cells to plot genotypes/clusters')


def main(args):
    io.process_sim_folder(args, suffix='')
    data, data_names = io.load_data(
        args.input, transpose=args.transpose, get_names=True
    )

    if args.falsePositive > 0 and args.falseNegative > 0:
        args.error_update_prob = 0
        import libs.CRP as CRP
        BnpC = CRP.CRP(
            data, DP_alpha=args.DPa_prior, param_beta=args.param_prior,
            FN_error=args.falseNegative, FP_error=args.falsePositive,
        )
    else:
        import libs.CRP_learning_errors as CRP
        BnpC = CRP.CRP_errors_learning(
            data, DP_alpha=args.DPa_prior, param_beta=args.param_prior,
            FP_mean=args.falsePositive_mean, FP_sd=args.falsePositive_std,
            FN_mean=args.falseNegative_mean, FN_sd=args.falseNegative_std
        )

    args.time = [datetime.now()]
    run_var, run_str = io._get_mcmc_termination(args)

    mcmc = MCMC(
        BnpC, sm_prob=args.split_merge_prob, dpa_prob=args.conc_update_prob,
        error_prob=args.error_update_prob, sm_ratios=args.split_merge_ratios,
        sm_steps=args.split_merge_steps
    )

    if args.verbosity > 0:
        print(BnpC)
        print(mcmc)
        print(f'Run MCMC with ({args.chains} chains {run_str}):')

    if args.debug:
        args.chains = 1

    mcmc.run(
        run_var, args.seed, args.chains, args.verbosity, args.fixed_assignment,
        args.debug
    )

    args.chain_seeds = mcmc.get_seeds()
    args.time.append(datetime.now())

    generate_output(args, mcmc.get_results(), data, data_names)


if __name__ == '__main__':
    args = parse_args()
    main(args)<|MERGE_RESOLUTION|>--- conflicted
+++ resolved
@@ -74,15 +74,9 @@
         help='Prior standard dev. of the false positive rate. Default = 0.01.'
     )
     model.add_argument(
-<<<<<<< HEAD
         '-ap', '--DPa_prior', type=float,  nargs=2, default=[-1, -1],
         help='Gamma(a, b) values pf the Gamma function used as prior for the '
         'concentration parameter alpha of the CRP. Default = (#cells, 1).'
-=======
-        '-dpa', '--DP_alpha', type=float, default=-1,
-        help='Beta(x, 1) prior for the concentration parameter of the CRP. '
-            'Supports dpa > 1. Default = #cells.'
->>>>>>> f7979a5f
     )
     model.add_argument(
         '-pp', '--param_prior', type=float, nargs=2, default=[.1, .1],
@@ -204,24 +198,15 @@
 
 def generate_output(args, results, data_raw, names):
     out_dir = io._get_out_dir(args)
-<<<<<<< HEAD
     inferred = io._infer_results(args, results, data_raw)
-=======
-    inferred, assign_only = io._infer_results(args, results, data_raw)
->>>>>>> f7979a5f
+    
     if args.verbosity > 0:
         io.show_MCMC_summary(args, results)
         io.show_assignments(inferred, names[0])
         io.show_latents(inferred)
         print(f'\nWriting output to: {out_dir}\n')
 
-<<<<<<< HEAD
     io.save_run(inferred, args, out_dir, names)
-=======
-    io.save_config(args, out_dir)
-    io.save_errors(inferred, args, out_dir)
-    io.save_assignments(assign_only, args, out_dir)
->>>>>>> f7979a5f
 
     if args.true_clusters:
         true_assign = io.load_txt(args.true_clusters)
