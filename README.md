--- conflicted
+++ resolved
@@ -25,11 +25,7 @@
 ## Create conda environment (optional)
 First, create a new environment named "BnpC":
 ```bash
-<<<<<<< HEAD
 conda create --name BnpC python=3
-=======
-conda create --name BnpC python=3.7
->>>>>>> f4e5476e
 ```
 
 Second, source it:
@@ -111,27 +107,15 @@
 
 The simplest way to run the BnpC is to leave every argument as default and hence only the path to the data needs to be given. In this case BnpC runs in the setting 1.
 ```bash
-<<<<<<< HEAD
-python CRP_clustering documentation/data/data.csv
-=======
 python run_BnpC.py example_data/data.csv 
->>>>>>> f4e5476e
 ```
 If the error rates are known for a particular sequenced data (e.g FP = 0.0001 and FN = 0.3), one can run BnpC with fixed error rates by:
 ```bash
-<<<<<<< HEAD
-python CRP_clustering data/data.csv -FP 0.0001 -FN 0.3
-=======
-python run_BnpC.py example_data/data.csv -fd 0.0001 -ad 0.3
->>>>>>> f4e5476e
+python run_BnpC.py example_data/data.csv -FP 0.0001 -FN 0.3
 ```
 On the other hand, if errors are not known one can leave it blank as in the first case or if there is some intuition add the mean and standard deviation priors for the method to learn them:
 ```bash
-<<<<<<< HEAD
-python CRP_clustering documentation/data/data.csv -FP_m 0.0001 -FN_m 0.3 -FP_sd 0.000001 -FN_sd 0.05
-=======
-python run_BnpC.py example_data/data.csv -fd_m 0.0001 -ad_m 0.3 -fd_sd 0.000001 -ad_sd 0.05
->>>>>>> f4e5476e
+python run_BnpC.py example_data/data.csv -FP_m 0.0001 -FN_m 0.3 -FP_sd 0.000001 -FN_sd 0.05
 ```
 Additional MCMC arguments can be employed to allow faster convergence. Among other options:
 - Reduce burnin to include more posterior samples in the estimation. Example: -b 0.2, discard 20 % of the total MCMC steps.
