--- conflicted
+++ resolved
@@ -13,22 +13,12 @@
 TMAX = 1 - TMIN
 log_EPSILON = np.log(EPSILON)
 
-<<<<<<< HEAD
-=======
-import libs.dpmmIO as io
-ct = np.array(io.load_txt('/home/hw/Desktop/BnpC_master/run_04/attachments.txt'))
->>>>>>> f7979a5f
-
 class CRP:
     """
     Arguments:
         data (np.array): n x m matrix with n cells and m mutations
             containing 0|1|np.nan
-<<<<<<< HEAD
         alpha (float): Concentration Parameter for the CRP
-=======
-        alpha (float): Concentration Parameter for the CRD
->>>>>>> f7979a5f
         param_beta ((float, float)): Beta dist parameters used as parameter prior
         FN_error (float): Fixed false negative rate
         FP_error (float): Fixed false positive rate
@@ -60,20 +50,11 @@
         self.FP = FP_error
         self.FN = FN_error
 
-<<<<<<< HEAD
         # DP alpha; Prior = Gamma(a, b)
         if DP_alpha[0] < 0 or DP_alpha[1] < 0:
             self.DP_a_gamma = (self.cells_total, 1)
         else:
             self.DP_a_gamma = DP_alpha
-
-=======
-        # DP alpha; Prior = Gamma(DP_alpha_a, DP_alpha_b)
-        if DP_alpha < 1:
-            self.DP_a_gamma = (self.cells_total, 1)
-        else:
-            self.DP_a_gamma = (DP_alpha, 1)
->>>>>>> f7979a5f
         self.DP_a_prior = gamma_fct(*self.DP_a_gamma)
         self.DP_a = self.DP_a_prior.rvs()
 
@@ -82,12 +63,6 @@
         self.assignment = None
         self.parameters = None
         self.cells_per_cluster = None
-<<<<<<< HEAD
-=======
-
-        # Restricted Gibbs samplers
-        self.rg_nc = {}
->>>>>>> f7979a5f
 
         # MH proposal stDev's
         self.param_proposal_sd = np.array([0.1, 0.25, 0.5])
@@ -95,21 +70,11 @@
 
     def __str__(self):
         out_str = '\nDPMM with:\n' \
-<<<<<<< HEAD
             f'\t{self.cells_total} cells\n\t{self.muts_total} mutations\n' \
             f'\tFixed FN rate: {self.FP}\n\tFixed FP rate: {self.FN}\n' \
             '\n\tPriors:\n' \
             f'\tParams.:\tBeta({self.p},{self.q})\n' \
             f'\tCRP a_0:\tGamma({self.DP_a_gamma[0]},{self.DP_a_gamma[1]})\n'
-=======
-            f'\t{self.cells_total} observations (cells)\n' \
-            f'\t{self.muts_total} items (mutations)\n' \
-            f'\tFixed FN rate: {self.alpha_error}\n' \
-            f'\tFixed FP rate: {self.beta_error}\n' \
-            '\n\tPriors:\n' \
-            f'\tparams.:\tBeta({self.betaDis_alpha},{self.betaDis_beta})\n' \
-            f'\tCRP a_0:\tGamma({self.DP_a_gamma[0]:.1f},1)\n'
->>>>>>> f7979a5f
         return out_str
 
 
@@ -147,15 +112,9 @@
 
         return log_probs_norm
 
-
-<<<<<<< HEAD
-
+      
     def init(self, mode='separate', assign=False):
         # Predefined assignment vector
-=======
-    def init(self, mode='together', assign=False):
-        # All cells in a separate cluster
->>>>>>> f7979a5f
         if assign:
             self.assignment = np.array(assign)
             self.cells_per_cluster = {}
@@ -164,10 +123,6 @@
                 bn.replace(self.assignment, cl[i], i)
                 self.cells_per_cluster[i] = cl_size[i]
             self.parameters = self._init_cl_params('assign')
-<<<<<<< HEAD
-        # All cells in a separate cluster
-=======
->>>>>>> f7979a5f
         elif mode == 'separate':
             self.assignment = np.arange(self.cells_total, dtype=int)
             self.cells_per_cluster = {i: 1 for i in range(self.cells_total)}
@@ -183,7 +138,6 @@
         self.init_DP_prior()
 
 
-<<<<<<< HEAD
     def _init_cl_params(self, mode='together', fkt=1):
         params = np.zeros(self.data.shape)
         if mode == 'separate':
@@ -192,16 +146,6 @@
                     nan=self._beta_mix_const[0]),
                 np.nan_to_num(self.q + (1 - self.data) * fkt, \
                     nan=self._beta_mix_const[1])
-=======
-    def _init_cl_params(self, mode='together'):
-        params = np.zeros(self.data.shape)
-        if mode == 'separate':
-            params = np.random.beta(
-                np.nan_to_num(self.betaDis_alpha + self.data,
-                    nan=self.betaDis_alpha),
-                np.nan_to_num(self.betaDis_beta + (1 - self.data),
-                    nan=self.betaDis_beta)
->>>>>>> f7979a5f
             )
         elif mode == 'together':
             params[0] = np.random.beta(
@@ -215,7 +159,6 @@
                     self.p + bn.nansum(cl_data * fkt, axis=0),
                     self.q + bn.nansum((1 - cl_data)  * fkt, axis=0)
                 )
-<<<<<<< HEAD
         return np.clip(params, TMIN, TMAX).astype(np.float32)
 
 
@@ -223,15 +166,6 @@
         params = np.random.beta(
             self.p + bn.nansum(self.data[i] * fkt, axis=0),
             self.q + bn.nansum((1 - self.data[i]) * fkt, axis=0)
-=======
-        return params.astype(np.float32)
-
-
-    def _init_cl_params_new(self, i, fkt=1):
-        return np.random.beta(
-            self.betaDis_alpha + bn.nansum(self.data[i] * fkt, axis=0),
-            self.betaDis_beta + bn.nansum((1 - self.data[i]) * fkt, axis=0)
->>>>>>> f7979a5f
         )
         return np.clip(params, TMIN, TMAX).astype(np.float32)
 
@@ -246,11 +180,7 @@
         FN = theta * self._Bernoulli_FN(x)
         FP = (1 - theta) * self._Bernoulli_FP(x)
         ll = np.log(FN + FP)
-<<<<<<< HEAD
         bn.replace(ll, np.nan, self._beta_mix_const[3])
-=======
-        bn.replace(ll, np.nan, self._beta_mix_const[2])
->>>>>>> f7979a5f
         if flat:
             return bn.nansum(ll)
         else:
@@ -258,19 +188,11 @@
 
 
     def _Bernoulli_FN(self, x):
-<<<<<<< HEAD
         return (1 - self.FN) ** x * self.FN ** (1 - x)
 
 
     def _Bernoulli_FP(self, x):
         return (1 - self.FP) ** (1 - x) * self.FP ** x
-=======
-        return (1 - self.beta_error) ** x * self.beta_error ** (1 - x)
-
-
-    def _Bernoulli_FP(self, x):
-        return (1 - self.alpha_error) ** (1 - x) * self.alpha_error ** x
->>>>>>> f7979a5f
 
 
     def get_lpost_single(self, cell_id, cl_ids):
@@ -281,17 +203,10 @@
 
 
     def get_lpost_single_new_cluster(self):
-<<<<<<< HEAD
         FP = self._beta_mix_const[0] * self._Bernoulli_FP(self.data)
         FN = self._beta_mix_const[1] * self._Bernoulli_FN(self.data)
         ll = np.log(FN + FP)
         bn.replace(ll, np.nan, self._beta_mix_const[3])
-=======
-        FN = self._beta_mix_const[1] * self._Bernoulli_FN(self.data)
-        FP = self._beta_mix_const[0] * self._Bernoulli_FP(self.data)
-        ll = np.log(FN + FP)
-        bn.replace(ll, np.nan, self._beta_mix_const[2])
->>>>>>> f7979a5f
         return bn.nansum(ll, axis=1) + self.CRP_prior[-1]
 
 
@@ -313,13 +228,6 @@
         return lprior
 
 
-<<<<<<< HEAD
-=======
-    def get_lpost_full(self):
-        return self.get_ll_full() + self.get_lprior_full()
-
->>>>>>> f7979a5f
-
     def update_assignments_Gibbs(self):
         """ Update the assignmen of cells to clusters by Gipps sampling
 
@@ -332,55 +240,31 @@
                 del self.cells_per_cluster[old_cluster]
             else:
                 self.cells_per_cluster[old_cluster] -= 1
-<<<<<<< HEAD
 
             cl_ids = np.fromiter(self.cells_per_cluster.keys(), dtype=int)
             # Probability of joining an existing cluster
             post_old = self.get_lpost_single(cell_id, cl_ids)
-=======
-            self.assignment[cell_id] = -1
-
-            cl_ids = np.fromiter(self.cells_per_cluster.keys(), dtype=int)
-            # Probability of joining an existing cluster
-            probs = self.get_lpost_single(cell_id, cl_ids)
->>>>>>> f7979a5f
             # Probability of starting a new cluster
             post_new = new_cl_post[cell_id]
             # Sample new cluster assignment from posterior
-<<<<<<< HEAD
             probs_norm = self._normalize_log_probs(np.append(post_old, post_new))
 
-=======
-            probs_norm = self._normalize_log_probs(np.append(probs, new_prob))
->>>>>>> f7979a5f
             cl_ids = np.append(cl_ids, -1)
             new_cluster_id = np.random.choice(cl_ids, p=probs_norm)
             # Start a new cluster
             if new_cluster_id == -1:
                 new_cluster_id = self.init_new_cluster(cell_id)
-<<<<<<< HEAD
             # Assign to cluster
             self.assignment[cell_id] = new_cluster_id
             try:
                 self.cells_per_cluster[new_cluster_id] += 1
             except KeyError:
                 self.cells_per_cluster[new_cluster_id] = 1
-=======
-                self.cells_per_cluster[new_cluster_id] = 0
-            # Assign to cluster
-            self.assignment[cell_id] = new_cluster_id
-            self.cells_per_cluster[new_cluster_id] += 1
->>>>>>> f7979a5f
 
 
     def init_new_cluster(self, cell_id):
         cl_id = self.get_empty_cluster()
-<<<<<<< HEAD
         self.parameters[cl_id] = self._init_cl_params_new([cell_id])
-=======
-        # New parameters based on cell data
-        self.parameters[cl_id] = self._init_cl_params_new([cell_id], 1)
->>>>>>> f7979a5f
         return cl_id
 
 
@@ -391,7 +275,6 @@
 
     def update_parameters(self, step_no=None):
         # Iterate over all populated clusters
-<<<<<<< HEAD
         declined_t = np.zeros(len(self.cells_per_cluster), dtype= int)
         for i, cl_id in enumerate(self.cells_per_cluster):
             self.parameters[cl_id], _, declined = self.MH_cluster_params(
@@ -400,16 +283,6 @@
             )
             declined_t[i] = declined
         return bn.nansum(declined_t), bn.nansum(self.muts_total - declined_t)
-=======
-        declined_t = 0
-        for cluster_id in self.cells_per_cluster:
-            self.parameters[cluster_id], _, declined = self.MH_cluster_params(
-                self.parameters[cluster_id],
-                self.data[np.where(self.assignment == cluster_id)]
-            )
-            declined_t += declined
-        return declined_t
->>>>>>> f7979a5f
 
 
     def MH_cluster_params(self, old_params, cells, trans_prob=False):
@@ -547,16 +420,9 @@
                 break
 
         # Get two random items from the cluster
-<<<<<<< HEAD
         obs_i_idx, obs_j_idx = np.random.choice(cells.size, size=2, replace=False)
         cells[0], cells[obs_i_idx] = cells[obs_i_idx], cells[0]
         cells[-1], cells[obs_j_idx] = cells[obs_j_idx], cells[-1]
-=======
-        obs_i, obs_j = np.random.choice(clust_i_idx, size=2, replace=False)
-
-        S = np.argwhere(self.assignment == clust_i).flatten()
-        S = np.delete(S, np.where((S == obs_i) | (S == obs_j)))
->>>>>>> f7979a5f
 
         # Eq. 3 in paper, second term
         cluster_idx = np.argwhere(clusters == clust_i).flatten()
@@ -600,7 +466,6 @@
             clusters, p=cluster_probs, size=2, replace=False
         )
 
-<<<<<<< HEAD
         cells_i = np.argwhere(self.assignment == cl_i).flatten()
         obs_i_idx = np.random.choice(cells_i.size)
         cells_i[0], cells_i[obs_i_idx] = cells_i[obs_i_idx], cells_i[0]
@@ -608,13 +473,6 @@
         cells_j = np.argwhere(self.assignment == cl_j).flatten()
         obs_j_idx = np.random.choice(cells_j.size)
         cells_j[-1], cells_j[obs_j_idx] = cells_j[obs_j_idx], cells_j[-1]
-=======
-        cl_i_cells = np.argwhere(self.assignment == cl_i).flatten()
-        i = np.random.choice(cl_i_cells)
-
-        cl_j_cells = np.argwhere(self.assignment == cl_j).flatten()
-        j = np.random.choice(cl_j_cells)
->>>>>>> f7979a5f
 
         cells = np.concatenate((cells_i, cells_j)).flatten()
 
@@ -726,21 +584,11 @@
         for cell in np.random.permutation(n - 2):
             self.rg_assignment[cell] = -1
             # Get normalized log probs of assigning an obs. to clusters i or j
-<<<<<<< HEAD
             # +1 to compensate obs = -1; +1 for observation j
             n_j = bn.nansum(self.rg_assignment) + 2
             n_i = n - n_j - 1
             log_post = ll[cell] + self.log_CRP_prior([n_i, n_j], n, self.DP_a)
             log_probs = self._normalize_log(log_post)
-=======
-            # +1 to compensate for obs -1; +1 for observation j
-            n_j = np.sum(self.rg_assignment) + 2
-            # +1 for observation i
-            n_i = S.size - n_j + 1
-
-            log_probs = ll[obs] + self.log_CRP_prior([n_i, n_j], n, self.DP_a)
-            log_probs_norm = self._normalize_log(log_probs)
->>>>>>> f7979a5f
             # Sample new cluster assignment from posterior
             new_clust = np.random.choice([0, 1], p=np.exp(log_probs))
             
@@ -807,12 +655,7 @@
         # Do split GS to original merge state
         GS_split = self._rg_get_split_prob(cells)
         return GS_split - GS_merge
-
-<<<<<<< HEAD
-=======
-        lprior_rate = np.log(self.DP_a) + gammaln(n_i) + gammaln(n_j) \
-            - gammaln(S_no + 2)
->>>>>>> f7979a5f
+      
 
     def _get_lprior_ratio_split(self, cells):
         """ [eq. 7 in Jain and Neal, 2007]
@@ -839,7 +682,6 @@
     def _get_ll_ratio(self, cells, move):
         """ [eq. 11/eq. 12 in Jain and Neal, 2007]
         """
-<<<<<<< HEAD
         i_ids = np.append(
             cells[1:-1][np.argwhere(self.rg_assignment == 0)], cells[0]
         )
@@ -850,15 +692,6 @@
         ll_i = self._calc_ll(self.data[i_ids], self.rg_params_split[0], True)
         ll_j = self._calc_ll(self.data[j_ids], self.rg_params_split[1], True)
         ll_all = self._calc_ll(self.data[cells], self.rg_params_merge, True)
-=======
-        i_ids = np.append(S[np.argwhere(self.rg_assignment == 0)], i)
-        j_ids = np.append(S[np.argwhere(self.rg_assignment == 1)], j)
-        all_ids = np.concatenate([[i], S, [j]])
-
-        ll_i = self._calc_ll(self.data[i_ids], self.rg_params_split[0])
-        ll_j = self._calc_ll(self.data[j_ids], self.rg_params_split[1])
-        ll_all = self._calc_ll(self.data[all_ids], self.rg_params_merge)
->>>>>>> f7979a5f
 
         if move == 'split':
             return ll_i + ll_j - ll_all
@@ -869,7 +702,6 @@
     def _get_lprior_ratio_merge(self, cells):
         """ [eq. 8 in Jain and Neal, 2007]
         """
-<<<<<<< HEAD
         n = cells.size
         n_j = bn.nansum(self.rg_assignment) + 1
         n_i = n - n_j
@@ -880,15 +712,6 @@
         if n_j > 0:
             lprior_rate -= gammaln(n_j)
         # Parameter priors
-=======
-        S_no = assignment.size
-        n_j = assignment.sum()
-        n_i = S_no - n_j + 2
-
-        lprior_rate = gammaln(S_no + 2) - np.log(self.DP_a) - gammaln(n_i) \
-            - gammaln(n_j) \
-
->>>>>>> f7979a5f
         if not self.beta_prior_uniform:
             cl_ids = self.assignment[[cells[0], cells[-1]]]
             # TODO <NB> Is the / 2 legit?
@@ -956,14 +779,8 @@
             n_i = n - n_j - 1
 
             # Get normalized log probs of assigning an obs. to clusters i or j
-<<<<<<< HEAD
             log_post = ll[obs] + self.log_CRP_prior([n_i, n_j], n, self.DP_a)
             log_probs = self._normalize_log(log_post)
-=======
-            log_probs = ll[obs] + self.log_CRP_prior([n_i, n_j], n, self.DP_a)
-            log_probs_norm = self._normalize_log(log_probs)
->>>>>>> f7979a5f
-
             # assign to original cluster and add probability
             self.rg_assignment[obs] = assign[obs]
             prob_assign[obs] = log_probs[assign[obs]]
