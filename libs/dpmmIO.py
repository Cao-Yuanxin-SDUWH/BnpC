#!/usr/bin/env python3

import os
import re
import numpy as np
import pandas as pd
from string import ascii_uppercase
from datetime import timedelta

try:
    import libs.utils as ut
except ModuleNotFoundError:
    import utils as ut

try:
    import libs.plotting as pl
except ModuleNotFoundError:
    import plotting as pl


# ------------------------------------------------------------------------------
# INPUT - DATA
# ------------------------------------------------------------------------------

def load_data(in_file, transpose=True, get_names=False):
    sep = '\t'
    df = pd.read_csv(in_file, sep=sep, index_col=None, header=None)

    # Wrong seperator
    if df.shape[1] == 1:
        sep = ' '
        df = pd.read_csv(in_file, sep=sep, index_col=None, header=None)

    try:
        index_col = ~df[df.columns[0]].iloc[1:].astype(int).isin([0,1,2,3]).all()
    except ValueError:
        index_col = True

    try:
        header_col = ~df.iloc[0,1:].astype(int).isin([0,1,2,3]).all()
    except ValueError:
        header_col = True

    if index_col and header_col:
        df = pd.read_csv(in_file, sep=sep, index_col=0, header=0)
    elif index_col:
        df = pd.read_csv(in_file, sep=sep, index_col=0)
    elif header_col:
        df = pd.read_csv(in_file, sep=sep, header=0)

    if transpose:
        df = df.T

    data = df.values.astype(float)
    rows = df.index.values
    cols = df.columns.values

    data[data == 3] = np.nan
    # replace homozygos mutations with heterozygos
    data[data == 2] = 1

    if get_names:
        return data, (rows, cols)
    else:
        return data


def load_txt(path):
    try:
        df = pd.read_csv(path, sep='\t', index_col=False)
        x = df.at[0, 'Assignment'].split(' ')
    except ValueError:
        with open(path, 'r') as f:
            x = f.read().split(' ')

    l = []
    while x:
        l.append(int(x.pop()))
    return l[::-1]


# ------------------------------------------------------------------------------
# INPUT - Preprocessing
# ------------------------------------------------------------------------------

def process_sim_folder(args, suffix=''):
    # Input is file: do nothing
    if not os.path.isdir(args.input):
        raw_data_file = os.path.join(os.path.dirname(args.input), 'data_raw.csv')
        if os.path.exists(raw_data_file):
            args.true_data = raw_data_file
        return
    in_dir = args.input

    if re.search('(\d+\.\d+)-(\d+\.\d+)', in_dir):
        data_files = sorted(
            [i for i in os.listdir(in_dir) if 'data' in i]
        )
    args.input = os.path.join(in_dir, f'data{suffix}.csv')
    if 'transpose' in args and args.transpose:
        args.true_clusters = os.path.join(in_dir, 'attachments.txt')

    raw_data_file = os.path.join(in_dir, 'data_raw.csv')
    if os.path.exists(raw_data_file):
        args.true_data = raw_data_file

    old_error_tree = os.path.join(
        in_dir, f'tree_w_cells_w_errors{suffix}.gv')
    error_tree = os.path.join(in_dir, f'tree_w_errors{suffix}.gv')
    old_tree = os.path.join(in_dir, f'tree_w_cells{suffix}.gv')
    new_tree = os.path.join(in_dir, f'tree{suffix}.gv')
    if os.path.exists(error_tree):
        args.tree = error_tree
    elif os.path.exists(old_error_tree):
        args.tree = old_error_tree
    elif os.path.exists(old_tree):
        args.tree = old_tree
    elif os.path.exists(new_tree):
        args.tree = new_tree

    args.plot_dir = in_dir


def _get_mcmc_termination(args):
    if args.runtime > 0:
        run_var = (args.time[0] + timedelta(minutes=args.runtime), args.burn_in)
        run_str = f'for {args.runtime} mins'
    elif args.lugsail > 0:
        run_var = (ut.get_cutoff_lugsail(args.lugsail), None)
        run_str = f'until PSRF < {run_var[0]:f}'
    else:
        run_var = (args.steps, args.burn_in)
        run_str = f'for {args.steps} steps'
    return run_var, run_str


def _get_out_dir(args, prefix=''):
    if args.output:
        if any([args.output.endswith(i) for i in ['.txt', '.gv', '.csv']]):
            out_dir = os.path.dirname(args.output)
        else:
            out_dir = args.output
    else:
        res_dir = f'{args.time[0]:%Y%m%d_%H:%M:%S}{prefix}'
        out_dir = os.path.join(os.path.dirname(args.input), res_dir)

    if not os.path.exists(out_dir):
        os.makedirs(out_dir)

    return out_dir


# ------------------------------------------------------------------------------
# OUTPUT - PREPROCESSING
# ------------------------------------------------------------------------------

def _infer_results(args, results, data):
    if args.single_chains:
        inferred = {i: {} for i in range(args.chains)}
    else:
        inferred = {0: {}}

    if isinstance(args.estimator, str):
        args.estimator = [args.estimator]

    for est in args.estimator:
<<<<<<< HEAD
        if est == 'posterior':
            inf_est = ut.get_latents_posterior(results, data, args.single_chains)
        else:
            inf_est = ut.get_latents_point(results, est, data, args.single_chains)
=======
        if est == 'MPEAR':
            MPEAR = ut.get_MPEAR_assignment(results, args.single_chains)
            continue
        elif est == 'posterior':
            inf_est = ut.get_latents_posterior(results, data, args.single_chains)
        else:
            inf_est = ut.get_latents_point(
                results, est, data, args.single_chains
            )
>>>>>>> e236d019

        for i, inf_est_chain in enumerate(inf_est):
            inferred[i][est] = inf_est_chain

    if not args.single_chains:
        inferred['mean'] = inferred.pop(0)

    return inferred


# ------------------------------------------------------------------------------
# OUTPUT - PLOTTING
# ------------------------------------------------------------------------------

def save_tree_plots(tree, data, out_dir, transpose=True):
    for chain, data_chain in data.items():
        for est, data_est in data_chain.items():
            prefix = f'colored_{est}_{chain:0>2}'
            pl.color_tree_nodes(
                tree, data_est['assignment'], out_dir, transpose, prefix
            )


def save_trace_plots(results, out_dir):
    pl.plot_traces(results, os.path.join(out_dir, 'Traces.png'))


def save_similarity(args, results, out_dir):
    if args.true_clusters:
        attachments = load_txt(args.true_clusters)
    else:
        attachments = None

    if args.single_chains:
        for i, result in enumerate(results):
            assignments = result['assignments'][result['burn_in']:]
            sim = (1 - ut.get_dist(assignments)).T
            sim_file = os.path.join(
                out_dir, 'Posterior_similarity_{i:0>2}.png')
            pl.plot_similarity(sim, sim_file, attachments)
    else:
        assignments = np.concatenate(
            [i['assignments'][i['burn_in']:] for i in results]
        )
        sim = (1 - ut.get_dist(assignments)).T
        sim_file = os.path.join(out_dir, 'Posterior_similarity_mean.png')
        pl.plot_similarity(sim, sim_file, attachments)


def save_geno_plots(data, data_raw, out_dir, names):
    for chain, data_chain in data.items():
        for est, data_est in data_chain.items():
            out_file = os.path.join(
                out_dir, f'genoCluster_{est}_{chain:0>2}.png')

            df_obs = pd.DataFrame(data_raw, index=names[0], columns=names[1]).T
            pl.plot_raw_data(
                data_est['genotypes'], df_obs, assignment=data_est['assignment'],
                out_file=out_file
            )


def gv_to_png(in_file):
    import warnings
    try:
        from graphviz import render
    except ImportError:
        warnings.warn('Could not load graphviz - no rendering!', UserWarning)
        return

    try:
        with warnings.catch_warnings():
            warnings.simplefilter("ignore")
            render('dot', 'png', in_file)
    except subprocess.CalledProcessError:
        warnings.warn('Could not render graphviz - file corrupted!', UserWarning)


# ------------------------------------------------------------------------------
# OUTPUT - STDOUT
# ------------------------------------------------------------------------------

def show_MCMC_summary(args, results):
    total_time = args.time[1] - args.time[0]
    step_time = total_time / results[0]['ML'].size
    print(f'\nClustering time:\t{total_time}\t'
        f'({step_time.total_seconds():.2f} secs. per MCMC step)')
    if args.lugsail <= 0:
        PSRF = ut.get_lugsail_batch_means_est(
            [(i['ML'], i['burn_in']) for i in results]
        )
        print(f'Lugsail PSRF:\t\t{PSRF:.5f}\n')


def show_model_parameters(data, args, fixed_errors_flag):
    print(f'\nDPMM with:\n\t{data.shape[0]} observations (cells)\n'
        f'\t{data.shape[1]} items (mutations)')

    if fixed_errors_flag:
        print('\tfixed errors\n\nInitializing with:\n'
            f'\tFixed FN rate: {args.allelicDropout}\n'
            f'\tFixed FP rate: {args.falseDiscovery}')
    else:
        print('\tlearning errors\n\nInitializing with:\n'
            '\tPrior FP:\t'
            f'trunc norm({args.falseDiscovery_mean},{args.falseDiscovery_std})\n'
            '\tPrior FN:\t'
            f'trunc norm({args.allelicDropout_mean},{args.allelicDropout_std})')

    if args.DP_alpha < 1:
        DP_a = np.log(data.shape[0])
    else:
        DP_a = args.DP_alpha
    print(f'\tPrior params.:\tBeta({args.param_alpha},{args.param_beta})\n'
        f'\tCRP a_0:\tGamma({DP_a:.1f},1)\n\nMove probabilitites:\n'
        f'\tSplit/merge:\t{args.split_merge_prob}\n'
        f'\tCRP a_0 update:\t{args.conc_update_prob}\nRun MCMC:')


def show_MCMC_summary(args, results):
    total_time = args.time[1] - args.time[0]
    step_time = total_time / results[0]['ML'].size
    print(f'\nClustering time:\t{total_time}\t'
        f'({step_time.total_seconds():.2f} secs. per MCMC step)')

    if args.lugsail < 0:
        PSRF = ut.get_lugsail_batch_means_est(
            [(i['ML'], i['burn_in']) for i in results]
        )
        print(f'Lugsail PSRF:\t\t{PSRF:.5f}\n')
    print()


def show_MH_acceptance(counter, name, tab_no=2):
    try:
        rate = counter[0] / counter.sum()
    except (ZeroDivisionError, FloatingPointError):
        rate = np.nan
    print('\t\t\t{}:{}{:.2f}'.format(name, '\t' * tab_no , rate))


def show_assignments(data, names=np.array([])):
    for i, data_chain in data.items():
<<<<<<< HEAD
        for est, data_est in data_chain.items():
            print(f'Chain {i:0>2} - {est} clusters:')
            show_assignment(data_est['assignment'], names)
=======
        for est, assign_est in data_chain.items():
            print(f'Chain {i:0>2} - {est} clusters:')
            show_assignment(assign_est, names)
>>>>>>> e236d019


def show_assignment(assignment, names=np.array([])):
    slt = {}
    cl_all = set()
    for i, cl in enumerate(assignment):
        cl_all.add(cl)
        try:
            slt[cl].append(i)
        except KeyError:
            slt[cl] = [i]

    print_cells = all([len(i) < 30 for i in slt.values()])
    if not print_cells:
        print(f'\t{len(cl_all)} clusters\n')

    for i, cluster in enumerate(cl_all):
        # Skip clusters that are only populated with doublets
        if cluster not in slt:
            continue
        items = slt[cluster]

        if print_cells:
            if names.size > 0:
                items = names[items]
            items_str = ', '.join([f'{i: >4}' for i in items])
        else:
            items_str = f'{len(items)} items'
        print(f'\t{ascii_uppercase[i % 26] * (i // 26 + 1)}: {items_str}')


def show_latents(data):
    for i, data_chain in data.items():
        for est, data_est in data_chain.items():
            print(f'\nInferred latent variables\t--\tchain {i:0>2} - {est}'
                f'\n\tCRP a_0:\t{get_latent_str(data_est["a"])}')
            for error in ['FP', 'FN']:
                if data_est[error]:
                    geno_error = f'{error}_geno'
                    if error == 'FP':
                        error_model = get_latent_str(data_est[error], 1, 'E')
                        error_geno = get_latent_str(data_est[geno_error], 1, 'E')
                    else:
                        error_model = get_latent_str(data_est[error], 3)
                        error_geno = get_latent_str(data_est[geno_error], 3)
                    print(f'\t{error} (model|genotypes): '
                        f'{error_model}\t|\t{error_geno}')



def get_latent_str(latent_var, dec=1, dtype='f'):
    if latent_var == None:
        return 'not inferred'

    fmt_str = '{:.' + str(int(dec)) + dtype + '}'
    try:
        return (fmt_str + ' ' * (dec - 1) + ' +- ' + fmt_str).format(*latent_var)
    except TypeError:
        return fmt_str.format(latent_var)


# ------------------------------------------------------------------------------
# OUTPUT - DATA
# ------------------------------------------------------------------------------

def save_run(inferred, args, out_dir, names):
    save_config(args, out_dir)
    save_errors(inferred, args, out_dir)
    save_assignments(inferred, args, out_dir)
    save_geno(inferred, out_dir, names[1])


def save_config(args, out_dir, out_file='args.txt'):
    if isinstance(args, dict):
        args_dict = args
    else:
        args_dict = vars(args)

    args_dict['time'] = [f'{i:%Y%m%d_%H:%M:%S}' for i in args_dict['time']]

    if args_dict['falseNegative'] > 0:
        del args_dict['falseNegative_mean']
        del args_dict['falseNegative_std']
    else:
        del args_dict['falseNegative']

    if args_dict['falsePositive'] > 0:
        del args_dict['falsePositive_mean']
        del args_dict['falsePositive_std']
    else:
        del args_dict['falsePositive']

    with open(os.path.join(out_dir, out_file), 'w') as f:
        for key, val in args_dict.items():
            f.write(f'{key}: {val}\n')


def save_errors(data, args, out_dir):
    idx = np.arange(len(args.estimator) * args.chains)
    df = pd.DataFrame(
        columns=['chain', 'estimator', 'FN_model', 'FN_data',
            'FP_model', 'FP_data'],
        index=idx
    )

    i = 0
    for chain, data_chain in data.items():
        for est, data_est in data_chain.items():
            if data_est['FN'] == None:
                errors = [-1, -1, -1, -1]
            elif est == 'posterior':
                errors = [f'{data_est["FN"][0]:.4f}+-{data_est["FN"][1]:.4f}',
                    data_est['FN_geno'].round(4),
                    f'{data_est["FP"][0]:.8f}+-{data_est["FP"][1]:.8f}',
                    data_est['FP_geno'].round(8)]
            else:
                errors = [data_est['FN'].round(4), data_est['FN_geno'].round(4),
                    data_est['FP'].round(8), data_est['FP_geno'].round(8)]
                    
            df.iloc[i] = [chain, est] + errors
            i += 1

    df.to_csv(os.path.join(out_dir, 'errors.txt'), index=False, sep='\t')


def save_assignments(data, args, out_dir):
    idx = np.arange(len(args.estimator) * args.chains)
    df = pd.DataFrame(columns=['chain', 'estimator', 'Assignment'], index=idx)

    i = 0
    for chain, data_chain in data.items():
        for est, data_est in data_chain.items():
            assign_str = ' '.join([str(i) for i in data_est['assignment']])
            df.iloc[i] = [chain, est, assign_str]
            i += 1

    df.to_csv(os.path.join(out_dir, 'assignment.txt'), index=False, sep='\t')


def save_errors(data, args, out_dir):
    idx = np.arange(len(args.estimator) * args.chains)
    df = pd.DataFrame(
        columns=['chain', 'estimator', 'FN_model', 'FN_data',
            'FP_model', 'FP_data'],
        index=idx
    )

    i = 0
    for chain, data_chain in data.items():
        for est, data_est in data_chain.items():
            if est == 'posterior':
                errors = [f'{data_est["FN"][0]:.4f}+-{data_est["FN"][1]:.4f}',
                    data_est['FN_geno'].round(4),
                    f'{data_est["FP"][0]:.8f}+-{data_est["FP"][1]:.8f}',
                    data_est['FP_geno'].round(8)]
            else:
                errors = [data_est['FN'].round(4), data_est['FN_geno'].round(4),
                    data_est['FP'].round(8), data_est['FP_geno'].round(8)]
            df.iloc[i] = [chain, est] + errors
            i += 1

    df.to_csv(os.path.join(out_dir, 'errors.txt'), index=False, sep='\t')


def save_geno(data, out_dir, names=np.array([])):
    for chain, data_chain in data.items():
        for est, data_est in data_chain.items():
            geno = data_est['genotypes']

            if names.size == geno.index.size:
                geno.index = names

            if (geno.round() == geno).all().all():
                out_file = os.path.join(
                    out_dir, f'genotypes_{est}_{chain:0>2}.tsv')
                geno.astype(int).to_csv(out_file, sep='\t')
            else:
                out_file = os.path.join(
                    out_dir, f'genotypes_cont_{est}_{chain:0>2}.tsv')
                geno.round(4).to_csv(out_file, sep='\t')

                out_file_rnd = os.path.join(
                    out_dir, f'genotypes_{est}_{chain:0>2}.tsv')

                geno.round().astype(int).to_csv(out_file_rnd, sep='\t')


def save_v_measure(data, true_cl, out_dir):
    Vmes = _get_cl_metric_df(data, true_cl, 'V-measure', ut.get_v_measure)
    Vmes.to_csv(os.path.join(out_dir, 'V_measure.txt'), index=False, sep='\t')


def save_ARI(data, true_cl, out_dir):
    ARI = _get_cl_metric_df(data, true_cl, 'ARI', ut.get_ARI)
    ARI.to_csv(os.path.join(out_dir, 'ARI.txt'), index=False, sep='\t')


def _get_cl_metric_df(data, true_cl, measure, score_fct):
    rows = []
    for chain, data_chain in data.items():
        for est, data_est in data_chain.items():
            score = score_fct(data_est['assignment'], true_cl)
            rows.append([chain, est, score])
    return pd.DataFrame(rows, columns=['chain', 'estimator', measure])


def save_hamming_dist(data, true_data, out_dir):
    rows = []
    for chain, data_chain in data.items():
        for est, data_est in data_chain.items():
            score = ut.get_hamming_dist(data_est['genotypes'], true_data)
            rows.append([chain, est, 1 - score / true_data.size])

    col_names = ['chain', 'estimator', '1 - norm Hamming distance']
    df = pd.DataFrame(rows, columns=col_names)
    df.to_csv(os.path.join(out_dir, 'hammingDist.txt'), index=False, sep='\t')


if __name__ == '__main__':
    print('Here be dragons...')<|MERGE_RESOLUTION|>--- conflicted
+++ resolved
@@ -164,22 +164,10 @@
         args.estimator = [args.estimator]
 
     for est in args.estimator:
-<<<<<<< HEAD
         if est == 'posterior':
             inf_est = ut.get_latents_posterior(results, data, args.single_chains)
         else:
             inf_est = ut.get_latents_point(results, est, data, args.single_chains)
-=======
-        if est == 'MPEAR':
-            MPEAR = ut.get_MPEAR_assignment(results, args.single_chains)
-            continue
-        elif est == 'posterior':
-            inf_est = ut.get_latents_posterior(results, data, args.single_chains)
-        else:
-            inf_est = ut.get_latents_point(
-                results, est, data, args.single_chains
-            )
->>>>>>> e236d019
 
         for i, inf_est_chain in enumerate(inf_est):
             inferred[i][est] = inf_est_chain
@@ -323,15 +311,9 @@
 
 def show_assignments(data, names=np.array([])):
     for i, data_chain in data.items():
-<<<<<<< HEAD
         for est, data_est in data_chain.items():
             print(f'Chain {i:0>2} - {est} clusters:')
             show_assignment(data_est['assignment'], names)
-=======
-        for est, assign_est in data_chain.items():
-            print(f'Chain {i:0>2} - {est} clusters:')
-            show_assignment(assign_est, names)
->>>>>>> e236d019
 
 
 def show_assignment(assignment, names=np.array([])):
