--- conflicted
+++ resolved
@@ -160,38 +160,12 @@
 
 def get_mean_hierarchy_assignment(assignments, params_full, ML):
     steps = assignments.shape[0]
-<<<<<<< HEAD
     assign = _get_MPEAR(assignments)
     clusters = np.unique(assign)
 
     params = np.zeros((clusters.size, params_full[0].shape[1]))
     for i, cluster in enumerate(clusters):
         cells_cl_idx = assign == cluster
-=======
-    cl_no = [np.sum(~np.isnan(np.unique(i))) for i in assignments]
-
-    max_i = bn.nanargmax(ML)
-    try:
-        probs_norm = ML - ML[max_i] - np.log1p(bn.nansum(
-            np.exp(ML[np.arange(ML.size) != max_i] - ML[max_i])
-        ))
-    except FloatingPointError:
-        probs_norm = ML - ML[max_i] - np.log1p(bn.nansum(np.exp(
-            np.clip(ML[np.arange(ML.size) != max_i] - ML[max_i], log_EPSILON, 0)
-        )))
-        probs_norm = np.clip(probs_norm, log_EPSILON, 0)
-    n = int(np.round(np.average(cl_no, weights=np.exp(probs_norm))))
-
-    dist = get_dist(assignments)
-    model = AgglomerativeClustering(
-        affinity='precomputed', n_clusters=n, linkage='complete'
-    ).fit(dist)
-    clusters = np.unique(model.labels_)
-
-    params = np.zeros((clusters.size, params_full[0].shape[1]))
-    for i, cluster in enumerate(clusters):
-        cells_cl_idx = model.labels_ == cluster
->>>>>>> f7979a5f
         cells = np.nonzero(cells_cl_idx)[0]
         other = np.nonzero(~cells_cl_idx)[0]
         # Paper - section 2.3: first criteria
@@ -226,13 +200,6 @@
     params_df = pd.DataFrame(params).T[assign]
     return assign, params_df
 
-<<<<<<< HEAD
-=======
-    params_df = pd.DataFrame(params).T[model.labels_]
-
-    return model.labels_, params_df
->>>>>>> f7979a5f
-
 
 def get_latents_posterior(results, data, single_chains=False):
     latents = []
