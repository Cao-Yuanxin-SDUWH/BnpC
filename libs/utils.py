#!/usr/bin/env python3

import os
import re
import numpy as np
import bottleneck as bn
import pandas as pd
from scipy.special import gamma
from scipy.stats import chi2
from scipy.spatial.distance import pdist, squareform
from sklearn.metrics import adjusted_rand_score
from sklearn.metrics.cluster import v_measure_score
from sklearn.cluster import AgglomerativeClustering

EPSILON = np.finfo(np.float64).resolution
log_EPSILON = np.log(EPSILON)

DOT_HEADER = 'digraph G {\n' \
    'node [width=0.75 fillcolor="#a6cee3", style=filled, fontcolor=black, ' \
    'shape=circle, fontsize=20, fontname="arial", fixedsize=True];\n' \

DOT_CELLS = 'node [width=0.5, fillcolor="#e8bdc9", fontcolor=black, ' \
    'style=filled, shape=square, fontsize=8, fontname="arial", fixedsize=True];\n'


# ------------------------------------------------------------------------------
# Mathematical functions
# ------------------------------------------------------------------------------

def check_beta_params(mean, var):
    ''' Check if parameters can be used for a beta function

    Arguments:
        mean (float): Beta function mean
        var (float): Beta function variance

    Returns:
        bool: True if parameters can be used, False otherwise

    '''
    return mean > .5 * (1 - (1 - 4 * var) ** .5)


# ------------------------------------------------------------------------------
# Evaluation functions
# ------------------------------------------------------------------------------

def get_v_measure(pred_clusters, true_clusters, out_file=''):
    score = v_measure_score(true_clusters, pred_clusters)
    if out_file:
        _write_to_file(out_file, score)
    return score


def get_ARI(pred_clusters, true_clusters, out_file=''):
    score = adjusted_rand_score(true_clusters,pred_clusters)
    if out_file:
        _write_to_file(out_file, score)
    return score


def get_hamming_dist(df_pred, df_true):
    if df_true.shape != df_pred.shape:
        score = np.count_nonzero(df_pred.round() != df_true.T)
    else:
        score = np.count_nonzero(df_pred.round() != df_true)
        # To catch caes where NxN dataframes got mixed up
        score_t = np.count_nonzero(df_pred.round() != df_true.T)
        if score_t < score:
            score = score_t
    return score


def _get_genotype_all(df_in, assign):
    df_out = pd.DataFrame(
        index=np.arange(df_in.shape[0]), columns=np.arange(len(assign))
    )
    if df_in.shape == df_out.shape:
        return df_in

    for cell_id, cl_id in enumerate(assign):
        if isinstance(cl_id, tuple):
            df_out[cell_id] = df_in[list(cl_id)].max(axis=1)
        else:
            df_out[cell_id] = df_in[cl_id]
    return df_out


def get_dist(assignments):
    steps, cells = assignments.shape
    dist = np.zeros(np.arange(cells).sum(), dtype=np.int32)
    # Sum up Hamming distance between cells for each spoterior sample
    for assign in assignments:
        dist += pdist(np.stack([assign, assign]).T, 'hamming').astype(np.int32)
    # Return mean posterior cellwise hamming distance
    return squareform(dist / steps)


def get_MPEAR_assignment(results, single_chains=False):
    assign = {}
    if single_chains:
        for i, result in enumerate(results):
            assignments = result['assignments'][result['burn_in']:]
            assign[i] = _get_MPEAR(assignments)
    else:
        assignments = np.concatenate(
            [i['assignments'][i['burn_in']:] for i in results]
        )
        assign[0] = _get_MPEAR(assignments)
    return assign
<<<<<<< HEAD


def _get_MPEAR(assignments):
    dist = get_dist(assignments)
    n_range = _get_MPEAR_range(assignments)
    return _iterate_MPEAR(dist, n_range)


def _get_MPEAR_range(assign, s=1):
    if len(assign.shape) > 2:
        cl_no = assign[0].shape[1]
    else:
        cl_no = [np.sum(~np.isnan(np.unique(i))) for i in assign]
    n_min = np.round(np.mean(cl_no) - s * np.std(cl_no))
    n_max = np.round(np.mean(cl_no) + s * np.std(cl_no))

=======


def _get_MPEAR(assignments):
    dist = get_dist(assignments)
    n_range = _get_MPEAR_range(assignments)
    return _iterate_MPEAR(dist, n_range)


def _get_MPEAR_range(assign, s=1):
    if len(assign.shape) > 2:
        cl_no = assign[0].shape[1]
    else:
        cl_no = [np.sum(~np.isnan(np.unique(i))) for i in assign]
    n_min = np.round(np.mean(cl_no) - s * np.std(cl_no))
    n_max = np.round(np.mean(cl_no) + s * np.std(cl_no))
>>>>>>> 7f9a3724
    return np.arange(n_min, n_max + 1, dtype=int)


def _iterate_MPEAR(dist, n_range):
    best_MPEAR = -np.inf
    best_assignment = None
    for n in n_range:
        model = AgglomerativeClustering(
            affinity='precomputed', n_clusters=n, linkage='complete'
        ).fit(dist)
        score = _calc_MPEAR(1 - dist, model.labels_)
        if score > best_MPEAR:
            best_assignment = model.labels_
            best_MPEAR = score
    return best_assignment


def _calc_MPEAR(pi, c):
    # Fritsch, A., Ickstadt, K. (2009) - Eq. 13
    n = pi.shape[0]
    ij = np.triu_indices(n, 0)
    norm = np.math.factorial(n) / (2 * np.math.factorial(n - 2))

    I = 1 - squareform(pdist(np.stack([c, c]).T, 'hamming'))

    I_sum = I[ij].sum()
    pi_sum = pi[ij].sum()

    index = (I * pi)[ij].sum()
    expected_index = (I_sum * pi_sum) / norm
    max_index = .5 * (I_sum + pi_sum)

    return (index - expected_index) / (max_index - expected_index)


def get_mean_hierarchy_assignment(assignments, params_full, ML):
    steps = assignments.shape[0]
    assign = _get_MPEAR(assignments)
    clusters = np.unique(assign)

    params = np.zeros((clusters.size, params_full[0].shape[1]))
    for i, cluster in enumerate(clusters):
        cells_cl_idx = assign == cluster
        cells = np.nonzero(cells_cl_idx)[0]
        other = np.nonzero(~cells_cl_idx)[0]
        # Paper - section 2.3: first criteria
        if cells.size == 1:
            same_cluster = np.ones(steps).astype(bool)
        else:
            same_cluster = 0 == bn.nansum(
                bn.move_std(assignments[:, cells], 2, axis=1), axis=1
            )
        # Paper - section 2.3: second criteria
<<<<<<< HEAD
        cl_id = assignments[:,cells[0]]
        other_cl_id = assignments[:,other]
        no_others = [cl_id[i] not in other_cl_id[i] for i in range(steps)]

        # At least criteria 1 fullfilled
        if any(same_cluster):
            # Both criteria fullfilled in at least 1 posterior sample
            if any(same_cluster & no_others):
                step_idx = np.argwhere(same_cluster & no_others).flatten()
            else:
                step_idx = np.argwhere(same_cluster).flatten()
=======
        cl_id = assignments[same_cluster][:,cells[0]]
        other_cl_id = assignments[same_cluster][:,other]
        no_others = [cl_id[i] not in other_cl_id[i] \
            for i in range(same_cluster.sum())]
        # Both criteria fullfilled in at least 1 posterior sample
        if any(no_others):
            cl_ids = assignments[same_cluster][no_others][:,cells[0]]
            params[i] = bn.nanmean(
                params_full[same_cluster][no_others, cl_ids], axis=0
            )
        # If not, take posterior samples where only criteria 1 is fullfilled
        elif any(same_cluster):
            cl_ids = assignments[same_cluster][:,cells[0]]
            params[i] = bn.nanmean(params_full[same_cluster, cl_ids], axis=0)
        # If not, take parameters from all posterior samples
        else:
            for step, ass in enumerate(assignments[:, cells]):
                cl, cnt = np.unique(ass, return_counts=True)
                params[i] += np.dot(cnt,  params_full[step][cl])
            params[i] /= steps * cells.size

    params_df = pd.DataFrame(params).T[assign]
    return assign, params_df


def get_latents_posterior(results, data, single_chains=False):
    latents = []
    if single_chains:
        for result in results:
            latents.append(_get_latents_posterior_chain(result, data))
    else:
        result = _concat_chain_results(results)
        latents.append(_get_latents_posterior_chain(result, data))
    return latents
>>>>>>> 7f9a3724

            for step in step_idx:
                cl_id = assignments[step][cells[0]]
                params[i] += params_full[step][cl_id]
            params[i] /= step_idx.size
        # If not, take parameters from all posterior samples
        else:
            for step, ass in enumerate(assignments[:, cells]):
                cl, cnt = np.unique(ass, return_counts=True)
                params[i] += np.dot(cnt,  params_full[step][cl])
            params[i] /= steps * cells.size

<<<<<<< HEAD
    params_df = pd.DataFrame(params).T[assign]
    return assign, params_df


def get_latents_posterior(results, data, single_chains=False):
    latents = []
    if single_chains:
        for result in results:
            latents.append(_get_latents_posterior_chain(result, data))
    else:
        result = _concat_chain_results(results)
        latents.append(_get_latents_posterior_chain(result, data))
    return latents


def _concat_chain_results(results):
    assign = np.concatenate([i['assignments'][i['burn_in']:] for i in results])
    a = np.concatenate([i['DP_alpha'][i['burn_in']:] for i in results])
    ML = np.concatenate([i['ML'][i['burn_in']:] for i in results])
    MAP = np.concatenate([i['MAP'][i['burn_in']:] for i in results])
    FN = np.concatenate([i['FN'][i['burn_in']:] for i in results])
    FP = np.concatenate([i['FP'][i['burn_in']:] for i in results])

    # Fill clusters not used by all chains with zeros
    params = [i['params'][i['burn_in']:] for i in results]
    cl_max = np.max([i.shape[1] for i in params])
    for i, par_chain in enumerate(params):
        cl_diff = cl_max - par_chain.shape[1]
        params[i] = np.pad(par_chain, [(0, 0), (0, cl_diff), (0, 0)])
    par = np.concatenate(params)

    return {'assignments': assign, 'params': par, 'DP_alpha': a, 'FN': FN,
        'FP': FP, 'burn_in': 0, 'ML': ML, 'MAP': MAP}


def _get_latents_posterior_chain(result, data):
    burn_in = result['burn_in']
    assign, geno = get_mean_hierarchy_assignment(
        result['assignments'][burn_in:], np.array(result['params'][burn_in:]),
        result['ML'][burn_in:]
    )
    a = _get_posterior_avg(result['DP_alpha'][burn_in:])
    FN = _get_posterior_avg(result['FN'][burn_in:])
    FP = _get_posterior_avg(result['FP'][burn_in:])

=======
def _concat_chain_results(results):
    assign = np.concatenate([i['assignments'][i['burn_in']:] for i in results])
    a = np.concatenate([i['DP_alpha'][i['burn_in']:] for i in results])
    ML = np.concatenate([i['ML'][i['burn_in']:] for i in results])
    MAP = np.concatenate([i['MAP'][i['burn_in']:] for i in results])
    try:
        FN = np.concatenate([i['FN'][i['burn_in']:] for i in results])
        FP = np.concatenate([i['FP'][i['burn_in']:] for i in results])
    except KeyError:
        FN = None
        FP = None
    # Fill clusters not used by all chains with zeros
    params = [i['params'][i['burn_in']:] for i in results]
    cl_max = np.max([i.shape[1] for i in params])
    for i, par_chain in enumerate(params):
        cl_diff = cl_max - par_chain.shape[1]
        params[i] = np.pad(par_chain, [(0, 0), (0, cl_diff), (0, 0)])
    par = np.concatenate(params)

    return {'assignments': assign, 'params': par, 'DP_alpha': a, 'FN': FN,
        'FP': FP, 'burn_in': 0, 'ML': ML, 'MAP': MAP}


def _get_latents_posterior_chain(result, data):
    burn_in = result['burn_in']
    assign, geno = get_mean_hierarchy_assignment(
        result['assignments'][burn_in:], np.array(result['params'][burn_in:]),
        result['ML'][burn_in:]
    )
    a = _get_posterior_avg(result['DP_alpha'][burn_in:])
    try:
        FN = _get_posterior_avg(result['FN'][burn_in:])
    except (KeyError, TypeError):
        FN = None
    try:
        FP = _get_posterior_avg(result['FP'][burn_in:])
    except (KeyError, TypeError):
        FP = None

>>>>>>> 7f9a3724
    FN_geno = ((geno.T.values.round() == 1) & (data == 0)).sum() \
        / geno.values.round().sum()
    FP_geno = ((geno.T.values.round() == 0) & (data == 1)).sum() \
        / (1 - geno.values.round()).sum()

    return {'a': a, 'assignment': assign, 'genotypes': geno, 'FN': FN, 'FP': FP,
        'FN_geno': FN_geno, 'FP_geno': FP_geno}


def _get_posterior_avg(data):
    return np.mean(data), np.std(data)


def get_latents_point(results, est, data, single_chains=False):
    latents = []
    if single_chains:
        for result in results:
<<<<<<< HEAD
            latents.append(_get_latents_point_chain(result, est, data))
    else:
        scores = [np.max(i[est][i['burn_in']:]) for i in results]
        best_chain = results[np.argmax(scores)]
        latents.append(_get_latents_point_chain(best_chain, est, data))

    return latents


def _get_latents_point_chain(result, est, data):
    step = np.argmax(result[est][result['burn_in']:]) + result['burn_in']
    # DPMM conc. parameter
    a = result['DP_alpha'][step]
    FP = result['FP'][step]
    FN = result['FN'][step]
    assignment = result['assignments'][step].tolist()
    cl_names = np.unique(assignment)
    geno = pd.DataFrame(result['params'][step][cl_names], index=cl_names) \
        .T[assignment]

    FN_geno = ((geno.T.values.round() == 1) & (data == 0)).sum() \
        / geno.values.round().sum()
    FP_geno = ((geno.T.values.round() == 0) & (data == 1)).sum() \
        / (1 - geno.values.round()).sum()

    return {'step': step, 'a': a, 'assignment': assignment, 'genotypes': geno,
        'FN': FN, 'FP': FP, 'FN_geno': FN_geno, 'FP_geno': FP_geno}
=======
            step = np.argmax(result[est][result['burn_in']:]) \
                + result['burn_in']
            latents.append(_get_latents_point_chain(result, est, step, data))
    else:
        scores = [np.max(result[est][result['burn_in']:]) for result in results]
        best_chain = results[np.argmax(scores)]
        burn_in = best_chain['burn_in']
        step = np.argmax(best_chain[est][burn_in:]) + burn_in
        latents.append(_get_latents_point_chain(best_chain, est, step, data))

    return latents


def _get_latents_point_chain(result, estimator, step, data):
    # DPMM conc. parameter
    if np.unique(result['DP_alpha']).size == 1:
        a = None
    else:
        a = result['DP_alpha'][step]
    # Error rates
    try:
        FP, FN = _get_errors(result, estimator)
    except KeyError:
        FP, FN = (None, None)

    assignment = result['assignments'][step].tolist()
    cl_names = np.unique(assignment)
    geno = pd.DataFrame(result['params'][step][cl_names], index=cl_names) \
        .T[assignment]

    FN_geno = ((geno.T.values.round() == 1) & (data == 0)).sum() \
        / geno.values.round().sum()
    FP_geno = ((geno.T.values.round() == 0) & (data == 1)).sum() \
        / (1 - geno.values.round()).sum()

    return {'step': step, 'a': a, 'assignment': assignment, 'genotypes': geno,
        'FN': FN, 'FP': FP, 'FN_geno': FN_geno, 'FP_geno': FP_geno}


def _get_errors(results, estimator):
    max_assign = np.argmax(results[estimator][results['burn_in']:]) \
        + results['burn_in']
    return results['FP'][max_assign], results['FN'][max_assign]
>>>>>>> 7f9a3724


def _write_to_file(file, content, attach=False):
    if attach and os.path.exists(file):
        open_flag = 'a'
    else:
        open_flag = 'w'

    with open(file, open_flag) as f:
        f.write(str(content))


def newick_to_gv(in_file, out_file=''):
    with open(in_file, 'r') as f:
        tree = f.read().strip().rstrip(';')

    edges, cells = get_edges_from_newick(tree)
    gv_tree = edges_to_gv(edges, cells)

    if out_file:
        _write_to_file(out_file, gv_tree)
    else:
        return gv_tree


def get_edges_from_newick(data):
    cells = sorted(re.findall('\w+cell\d*', data))
    for i, cell in enumerate(cells):
        data = data.replace(cell, f'C{i}')

    edges = []
    node_no = len(cells)

    while True:
        pairs = re.findall('\((C\d+):(0.\d+),(C\d+):(0.\d+)\)', data)
        if not pairs:
            break
        for i, pair in enumerate(pairs):
            n1, d1, n2, d2 = pair
            edges.append((node_no, int(n1.lstrip('C')), float(d1)))
            edges.append((node_no, int(n2.lstrip('C')), float(d2)))

            data = data.replace('({}:{},{}:{})'.format(*pair), f'C{node_no}')
            node_no += 1

    return edges, cells


def get_edges_from_gz(data):
        mut_edges = []
        muts = set([])
        cell_edges = []
        cells = []

        for line in data.split(';\n')[1:-1]:
            edge_nodes = re.search('(\d+)\s+->\s+(\d+)', line)
            attachment_nodes = re.search('(\d+)\s+->\s+(s\d+)', line)
            single_node = re.search('(s?\d+)$', line)

            if edge_nodes:
                n_from = int(edge_nodes.group(1))
                n_to = int(edge_nodes.group(2))
                n_from -= 1
                n_to -= 1

                if n_from != -1 and n_to != -1:
                    mut_edges.append((n_from, n_to))
                muts.update([n_from, n_to])
            if attachment_nodes:
                n_from = int(attachment_nodes.group(1))
                n_to = attachment_nodes.group(2)
                n_from -= 1
                cell_edges.append((n_from, n_to))
                cells.append(n_to)

            elif single_node:
                node = single_node.group(1)
                if node.startswith('s'):
                    cells.append(cells)
                else:
                    muts.add(int(node) - 1)

        return mut_edges, muts, cell_edges, cells


def edges_to_gv(edges, cells):
    # GraphViy Header: Node style
    out_str = DOT_HEADER

    e_length = [i[2] for i in edges]
    e_scaled = np.ceil(e_length / np.max(e_length) * (100)).astype(int)

    for i, edge in enumerate(edges):
        try:
            n_to = cells[edge[1]]
        except IndexError:
            n_to = edge[1]
        out_str += '{} -> {} [label="{}"];\n' \
            .format(edge[0], n_to, ' ' * e_scaled[i])

    out_str += '}'
    return out_str


def collapse_cells_on_tree(data_folder, out_file=''):
    tree_file = os.path.join(data_folder, 'tree.gv')

    with open(tree_file, 'r') as f:
        tree_str = f.read()
    mut_edges, muts, cell_edges, cells = get_edges_from_gz(tree_str)

    cell_edges_collapse = {}
    for mut_from, cell_to in cell_edges:
        try:
            cell_edges_collapse[mut_from].append(cell_to)
        except KeyError:
            cell_edges_collapse[mut_from] = [cell_to]

    # GraphViy Header: Node style
    out_str = DOT_HEADER
    for mut_edge in mut_edges:
        out_str += '{} -> {};\n'.format(*mut_edge)

    out_str += DOT_CELLS
    i = 0
    for mut_from, cells_to in cell_edges_collapse.items():
        size = 0.5 + len(cells_to) * 1
        out_str += '{f} -> s{t} [label="{s}", size={s}];\n' \
            .format(f=mut_from, t=i, s=size)
        i += 1
    out_str += '}'

    if not out_file:
        out_file = os.path.join(data_folder, 'tree_collapsed.gv')

    _write_to_file(out_file, out_str)

    try:
        from graphviz import render
        render('dot', 'png', out_file)
    except ImportError:
        pass


def get_lugsail_batch_means_est(data_in, steps=None):
    m = len(data_in)
    T_iL = []
    s_i = []
    n_i = []

    for data_chain, burnin_chain in data_in:
        data = data_chain[burnin_chain:steps]
        if data.size < 2:
            return np.inf
        # [chapter 2.2 in Vats and Knudson, 2018]
        n_ii = data.size
        b = int(n_ii ** (1/2)) # Batch size. Alternative: n ** (1/3)
        n_i.append(n_ii)

<<<<<<< HEAD
=======
        if b == 0:
            import pdb; pdb.set_trace()

>>>>>>> 7f9a3724
        chain_mean = bn.nanmean(data)
        T_iL.append(
            2 * get_tau_lugsail(b, data, chain_mean) \
            - get_tau_lugsail(b // 3, data, chain_mean)
        )
        s_i.append(bn.nanvar(data, ddof=1))

    T_L = np.mean(T_iL)
    s = np.mean(s_i)
    n = np.round(np.mean(n_i))

    sigma_L = ((n - 1) * s + T_L) / n

    # [eq. 5 in Vats and Knudson, 2018]
<<<<<<< HEAD
    R_L = np.sqrt(sigma_L / s)  
=======
    R_L = np.sqrt(sigma_L / s)
    if not np.isfinite(R_L):
        import pdb; pdb.set_trace()    
>>>>>>> 7f9a3724

    return R_L


def get_tau_lugsail(b, data, chain_mean):
    a = data.size // b # Number of batches
    batch_mean = bn.nanmean(np.reshape(data[:a * b], (a, b)), axis=1)
    return (b / (a - 1)) * bn.nansum(np.square(batch_mean - chain_mean))



def get_cutoff_lugsail(e, a=0.05):
    M = (4 * np.pi * chi2.ppf(1 - a, 1)) / (gamma(1/2)**2 * e**2)
    return np.sqrt(1 + 1 / M)


if __name__ == '__main__':
    print(get_cutoff_lugsail(0.2))
    print('Here be dragons...')<|MERGE_RESOLUTION|>--- conflicted
+++ resolved
@@ -108,7 +108,6 @@
         )
         assign[0] = _get_MPEAR(assignments)
     return assign
-<<<<<<< HEAD
 
 
 def _get_MPEAR(assignments):
@@ -124,24 +123,6 @@
         cl_no = [np.sum(~np.isnan(np.unique(i))) for i in assign]
     n_min = np.round(np.mean(cl_no) - s * np.std(cl_no))
     n_max = np.round(np.mean(cl_no) + s * np.std(cl_no))
-
-=======
-
-
-def _get_MPEAR(assignments):
-    dist = get_dist(assignments)
-    n_range = _get_MPEAR_range(assignments)
-    return _iterate_MPEAR(dist, n_range)
-
-
-def _get_MPEAR_range(assign, s=1):
-    if len(assign.shape) > 2:
-        cl_no = assign[0].shape[1]
-    else:
-        cl_no = [np.sum(~np.isnan(np.unique(i))) for i in assign]
-    n_min = np.round(np.mean(cl_no) - s * np.std(cl_no))
-    n_max = np.round(np.mean(cl_no) + s * np.std(cl_no))
->>>>>>> 7f9a3724
     return np.arange(n_min, n_max + 1, dtype=int)
 
 
@@ -195,7 +176,6 @@
                 bn.move_std(assignments[:, cells], 2, axis=1), axis=1
             )
         # Paper - section 2.3: second criteria
-<<<<<<< HEAD
         cl_id = assignments[:,cells[0]]
         other_cl_id = assignments[:,other]
         no_others = [cl_id[i] not in other_cl_id[i] for i in range(steps)]
@@ -207,42 +187,6 @@
                 step_idx = np.argwhere(same_cluster & no_others).flatten()
             else:
                 step_idx = np.argwhere(same_cluster).flatten()
-=======
-        cl_id = assignments[same_cluster][:,cells[0]]
-        other_cl_id = assignments[same_cluster][:,other]
-        no_others = [cl_id[i] not in other_cl_id[i] \
-            for i in range(same_cluster.sum())]
-        # Both criteria fullfilled in at least 1 posterior sample
-        if any(no_others):
-            cl_ids = assignments[same_cluster][no_others][:,cells[0]]
-            params[i] = bn.nanmean(
-                params_full[same_cluster][no_others, cl_ids], axis=0
-            )
-        # If not, take posterior samples where only criteria 1 is fullfilled
-        elif any(same_cluster):
-            cl_ids = assignments[same_cluster][:,cells[0]]
-            params[i] = bn.nanmean(params_full[same_cluster, cl_ids], axis=0)
-        # If not, take parameters from all posterior samples
-        else:
-            for step, ass in enumerate(assignments[:, cells]):
-                cl, cnt = np.unique(ass, return_counts=True)
-                params[i] += np.dot(cnt,  params_full[step][cl])
-            params[i] /= steps * cells.size
-
-    params_df = pd.DataFrame(params).T[assign]
-    return assign, params_df
-
-
-def get_latents_posterior(results, data, single_chains=False):
-    latents = []
-    if single_chains:
-        for result in results:
-            latents.append(_get_latents_posterior_chain(result, data))
-    else:
-        result = _concat_chain_results(results)
-        latents.append(_get_latents_posterior_chain(result, data))
-    return latents
->>>>>>> 7f9a3724
 
             for step in step_idx:
                 cl_id = assignments[step][cells[0]]
@@ -255,7 +199,6 @@
                 params[i] += np.dot(cnt,  params_full[step][cl])
             params[i] /= steps * cells.size
 
-<<<<<<< HEAD
     params_df = pd.DataFrame(params).T[assign]
     return assign, params_df
 
@@ -301,47 +244,6 @@
     FN = _get_posterior_avg(result['FN'][burn_in:])
     FP = _get_posterior_avg(result['FP'][burn_in:])
 
-=======
-def _concat_chain_results(results):
-    assign = np.concatenate([i['assignments'][i['burn_in']:] for i in results])
-    a = np.concatenate([i['DP_alpha'][i['burn_in']:] for i in results])
-    ML = np.concatenate([i['ML'][i['burn_in']:] for i in results])
-    MAP = np.concatenate([i['MAP'][i['burn_in']:] for i in results])
-    try:
-        FN = np.concatenate([i['FN'][i['burn_in']:] for i in results])
-        FP = np.concatenate([i['FP'][i['burn_in']:] for i in results])
-    except KeyError:
-        FN = None
-        FP = None
-    # Fill clusters not used by all chains with zeros
-    params = [i['params'][i['burn_in']:] for i in results]
-    cl_max = np.max([i.shape[1] for i in params])
-    for i, par_chain in enumerate(params):
-        cl_diff = cl_max - par_chain.shape[1]
-        params[i] = np.pad(par_chain, [(0, 0), (0, cl_diff), (0, 0)])
-    par = np.concatenate(params)
-
-    return {'assignments': assign, 'params': par, 'DP_alpha': a, 'FN': FN,
-        'FP': FP, 'burn_in': 0, 'ML': ML, 'MAP': MAP}
-
-
-def _get_latents_posterior_chain(result, data):
-    burn_in = result['burn_in']
-    assign, geno = get_mean_hierarchy_assignment(
-        result['assignments'][burn_in:], np.array(result['params'][burn_in:]),
-        result['ML'][burn_in:]
-    )
-    a = _get_posterior_avg(result['DP_alpha'][burn_in:])
-    try:
-        FN = _get_posterior_avg(result['FN'][burn_in:])
-    except (KeyError, TypeError):
-        FN = None
-    try:
-        FP = _get_posterior_avg(result['FP'][burn_in:])
-    except (KeyError, TypeError):
-        FP = None
-
->>>>>>> 7f9a3724
     FN_geno = ((geno.T.values.round() == 1) & (data == 0)).sum() \
         / geno.values.round().sum()
     FP_geno = ((geno.T.values.round() == 0) & (data == 1)).sum() \
@@ -359,7 +261,6 @@
     latents = []
     if single_chains:
         for result in results:
-<<<<<<< HEAD
             latents.append(_get_latents_point_chain(result, est, data))
     else:
         scores = [np.max(i[est][i['burn_in']:]) for i in results]
@@ -387,51 +288,6 @@
 
     return {'step': step, 'a': a, 'assignment': assignment, 'genotypes': geno,
         'FN': FN, 'FP': FP, 'FN_geno': FN_geno, 'FP_geno': FP_geno}
-=======
-            step = np.argmax(result[est][result['burn_in']:]) \
-                + result['burn_in']
-            latents.append(_get_latents_point_chain(result, est, step, data))
-    else:
-        scores = [np.max(result[est][result['burn_in']:]) for result in results]
-        best_chain = results[np.argmax(scores)]
-        burn_in = best_chain['burn_in']
-        step = np.argmax(best_chain[est][burn_in:]) + burn_in
-        latents.append(_get_latents_point_chain(best_chain, est, step, data))
-
-    return latents
-
-
-def _get_latents_point_chain(result, estimator, step, data):
-    # DPMM conc. parameter
-    if np.unique(result['DP_alpha']).size == 1:
-        a = None
-    else:
-        a = result['DP_alpha'][step]
-    # Error rates
-    try:
-        FP, FN = _get_errors(result, estimator)
-    except KeyError:
-        FP, FN = (None, None)
-
-    assignment = result['assignments'][step].tolist()
-    cl_names = np.unique(assignment)
-    geno = pd.DataFrame(result['params'][step][cl_names], index=cl_names) \
-        .T[assignment]
-
-    FN_geno = ((geno.T.values.round() == 1) & (data == 0)).sum() \
-        / geno.values.round().sum()
-    FP_geno = ((geno.T.values.round() == 0) & (data == 1)).sum() \
-        / (1 - geno.values.round()).sum()
-
-    return {'step': step, 'a': a, 'assignment': assignment, 'genotypes': geno,
-        'FN': FN, 'FP': FP, 'FN_geno': FN_geno, 'FP_geno': FP_geno}
-
-
-def _get_errors(results, estimator):
-    max_assign = np.argmax(results[estimator][results['burn_in']:]) \
-        + results['burn_in']
-    return results['FP'][max_assign], results['FN'][max_assign]
->>>>>>> 7f9a3724
 
 
 def _write_to_file(file, content, attach=False):
@@ -591,12 +447,6 @@
         b = int(n_ii ** (1/2)) # Batch size. Alternative: n ** (1/3)
         n_i.append(n_ii)
 
-<<<<<<< HEAD
-=======
-        if b == 0:
-            import pdb; pdb.set_trace()
-
->>>>>>> 7f9a3724
         chain_mean = bn.nanmean(data)
         T_iL.append(
             2 * get_tau_lugsail(b, data, chain_mean) \
@@ -611,13 +461,7 @@
     sigma_L = ((n - 1) * s + T_L) / n
 
     # [eq. 5 in Vats and Knudson, 2018]
-<<<<<<< HEAD
     R_L = np.sqrt(sigma_L / s)  
-=======
-    R_L = np.sqrt(sigma_L / s)
-    if not np.isfinite(R_L):
-        import pdb; pdb.set_trace()    
->>>>>>> 7f9a3724
 
     return R_L
 
@@ -635,5 +479,4 @@
 
 
 if __name__ == '__main__':
-    print(get_cutoff_lugsail(0.2))
     print('Here be dragons...')