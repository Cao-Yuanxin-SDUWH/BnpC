#!/usr/bin/env python3

import numpy as np
from scipy.stats import beta, truncnorm
import bottleneck as bn

try:
    from libs.CRP import CRP
except ImportError:
    from CRP import CRP


# ------------------------------------------------------------------------------
# LEARNING ERROR RATES - NO NANs
# ------------------------------------------------------------------------------

class CRP_errors_learning(CRP):
    def __init__(self, data, DP_alpha=1, param_beta=[1, 1], \
                FP_mean=0.001, FP_sd=0.0005, FN_mean=0.25, FN_sd=0.05):
        super().__init__(data, DP_alpha, param_beta)
        # Error rate prior
        FP_trunc_a = (0 - FP_mean) / FP_sd
        FP_trunc_b = (1 - FP_mean) / FP_sd
        self.FP_prior = truncnorm(FP_trunc_a, FP_trunc_b, FP_mean, FP_sd)
        self.FP = self.FP_prior.rvs()
        self.FP_sd = np.array([FP_sd * 0.5, FP_sd, FP_sd * 1.5])

        FN_trunc_a = (0 - FN_mean) / FN_sd
        FN_trunc_b = (1 - FN_mean) / FN_sd
        self.FN_prior = truncnorm(FN_trunc_a, FN_trunc_b, FN_mean, FN_sd)
        self.FN = self.FN_prior.rvs()
        self.FN_sd = np.array([FN_sd * 0.5, FN_sd, FN_sd * 1.5])


    def __str__(self):
<<<<<<< HEAD
        out_str = '\nDPMM with:\n' \
            f'\t{self.cells_total} cells\n\t{self.muts_total} mutations\n' \
            f'\tlearning errors\n' \
            '\n\tPriors:\n' \
            f'\tparams.:\tBeta({self.p},{self.q})\n' \
            f'\tCRP a_0:\tGamma({self.DP_a_gamma[0]},{self.DP_a_gamma[1]})\n' \
=======
        # Fixed values
        out_str = '\nDPMM with:\n' \
            f'\t{self.cells_total} observations (cells)\n' \
            f'\t{self.muts_total} items (mutations)\n\tlearning errors\n' \
            '\n\tPriors:\n' \
            f'\tparams.:\tBeta({self.betaDis_alpha},{self.betaDis_beta})\n' \
            f'\tCRP a_0:\tGamma({self.DP_a_gamma[0]:.1f},1)\n' \
>>>>>>> f7979a5f
            f'\tFP:\t\ttrunc norm({self.FP_prior.args[2]},{self.FP_prior.args[3]})\n' \
            f'\tFN:\t\ttrunc norm({self.FN_prior.args[2]},{self.FN_prior.args[3]})\n'
        return out_str


    def get_lprior_full(self):
        return super().get_lprior_full() \
<<<<<<< HEAD
            + self.FP_prior.logpdf(self.FP) + self.FN_prior.logpdf(self.FN)



    def update_error_rates(self):
        self.FP, FP_count = self.MH_error_rates('FP')
        self.FN, FN_count = self.MH_error_rates('FN')
        return FP_count, FN_count


    def get_ll_full_error(self, FP, FN):
        par = self.parameters[self.assignment]
        FN = par * (1 - FN) ** self.data * FN ** (1 - self.data) 
        FP = (1 - par) * (1 - FP) ** (1 - self.data) * FP ** self.data
        ll = np.log(FN + FP)
        bn.replace(ll, np.nan, self._beta_mix_const[2])
        return bn.nansum(ll)
=======
            + self.FP_prior.logpdf(self.alpha_error) \
            + self.FN_prior.logpdf(self.beta_error)


    def update_error_rates(self):
        FP_new, FP_count = self.MH_error_rates('FP')
        self.alpha_error = FP_new
>>>>>>> f7979a5f


    def get_ll_full_error(self, alpha, beta):
        par = self.parameters[self.assignment]
        FN = par * (1 - beta) ** self.data * beta ** (1 - self.data) 
        FP = (1 - par) * (1 - alpha) ** (1 - self.data) * alpha ** self.data
        ll = np.log(FN + FP)
        bn.replace(ll, np.nan, self._beta_mix_const[2])
        return bn.nansum(ll)


    def get_ll_full_error(self, alpha, beta):
        par = self.parameters[self.assignment]
        FN = par * (1 - beta) ** self.data * beta ** (1 - self.data) 
        FP = (1 - par) * (1 - alpha) ** (1 - self.data) * alpha ** self.data
        ll = np.log(FN + FP)
        bn.replace(ll, np.nan, self._beta_mix_const[2])
        return bn.nansum(ll)


    def MH_error_rates(self, error_type):
        # Set error specific values
        if error_type == 'FP':
            old_error = self.FP
            prior = self.FP_prior
            stdevs = self.FP_sd
        else:
            old_error = self.FN
            prior = self.FN_prior
            stdevs = self.FN_sd

        # Get new error from proposal distribution
        std = np.random.choice(stdevs)
        a = (0 - old_error) / std
        b = (1 - old_error) / std
        try:
            new_error = truncnorm.rvs(a, b, loc=old_error, scale=std)
        except FloatingPointError:
            new_error = truncnorm.rvs(a, np.inf, loc=old_error, scale=std)

        # Calculate transition probabilitites
        new_p_target = truncnorm \
            .logpdf(new_error, a, b, loc=old_error, scale=std)
        a_rev, b_rev = (0 - new_error) / std, (1 - new_error) / std
        old_p_target = truncnorm \
            .logpdf(old_error, a_rev, b_rev, loc=new_error, scale=std)

        # Calculate likelihood
        if error_type == 'FP':
            new_ll = self.get_ll_full_error(new_error, self.FN)
            old_ll = self.get_ll_full_error(old_error, self.FN)
        else:
            new_ll = self.get_ll_full_error(self.FP, new_error)
            old_ll = self.get_ll_full_error(self.FP, old_error)

        # Calculate priors
        new_prior = prior.logpdf(new_error)
        old_prior = prior.logpdf(old_error)

        # Calculate MH decision treshold
        A = new_ll + new_prior - old_ll - old_prior + old_p_target - new_p_target

        if np.log(np.random.random()) < A:
            return new_error, [1, 0]

        return old_error, [0, 1]


if __name__ == '__main__':
    print('Here be dragons...')<|MERGE_RESOLUTION|>--- conflicted
+++ resolved
@@ -33,22 +33,12 @@
 
 
     def __str__(self):
-<<<<<<< HEAD
         out_str = '\nDPMM with:\n' \
             f'\t{self.cells_total} cells\n\t{self.muts_total} mutations\n' \
             f'\tlearning errors\n' \
             '\n\tPriors:\n' \
             f'\tparams.:\tBeta({self.p},{self.q})\n' \
             f'\tCRP a_0:\tGamma({self.DP_a_gamma[0]},{self.DP_a_gamma[1]})\n' \
-=======
-        # Fixed values
-        out_str = '\nDPMM with:\n' \
-            f'\t{self.cells_total} observations (cells)\n' \
-            f'\t{self.muts_total} items (mutations)\n\tlearning errors\n' \
-            '\n\tPriors:\n' \
-            f'\tparams.:\tBeta({self.betaDis_alpha},{self.betaDis_beta})\n' \
-            f'\tCRP a_0:\tGamma({self.DP_a_gamma[0]:.1f},1)\n' \
->>>>>>> f7979a5f
             f'\tFP:\t\ttrunc norm({self.FP_prior.args[2]},{self.FP_prior.args[3]})\n' \
             f'\tFN:\t\ttrunc norm({self.FN_prior.args[2]},{self.FN_prior.args[3]})\n'
         return out_str
@@ -56,7 +46,6 @@
 
     def get_lprior_full(self):
         return super().get_lprior_full() \
-<<<<<<< HEAD
             + self.FP_prior.logpdf(self.FP) + self.FN_prior.logpdf(self.FN)
 
 
@@ -74,15 +63,6 @@
         ll = np.log(FN + FP)
         bn.replace(ll, np.nan, self._beta_mix_const[2])
         return bn.nansum(ll)
-=======
-            + self.FP_prior.logpdf(self.alpha_error) \
-            + self.FN_prior.logpdf(self.beta_error)
-
-
-    def update_error_rates(self):
-        FP_new, FP_count = self.MH_error_rates('FP')
-        self.alpha_error = FP_new
->>>>>>> f7979a5f
 
 
     def get_ll_full_error(self, alpha, beta):
