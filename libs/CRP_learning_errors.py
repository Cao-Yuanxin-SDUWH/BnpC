#!/usr/bin/env python3

import numpy as np
from scipy.stats import beta, truncnorm
import bottleneck as bn

try:
    from libs.CRP import CRP
except ImportError:
    from CRP import CRP


# ------------------------------------------------------------------------------
# LEARNING ERROR RATES - NO NANs
# ------------------------------------------------------------------------------

class CRP_errors_learning(CRP):
    def __init__(self, data, DP_alpha=1, param_beta=[1, 1], \
                FP_mean=0.001, FP_sd=0.0005, FN_mean=0.25, FN_sd=0.05):
        super().__init__(data, DP_alpha, param_beta)
        # Error rate prior
        FP_trunc_a = (0 - FP_mean) / FP_sd
        FP_trunc_b = (1 - FP_mean) / FP_sd
        self.FP_prior = truncnorm(FP_trunc_a, FP_trunc_b, FP_mean, FP_sd)
        self.FP = self.FP_prior.rvs()
        self.FP_sd = np.array([FP_sd * 0.5, FP_sd, FP_sd * 1.5])

        FN_trunc_a = (0 - FN_mean) / FN_sd
        FN_trunc_b = (1 - FN_mean) / FN_sd
        self.FN_prior = truncnorm(FN_trunc_a, FN_trunc_b, FN_mean, FN_sd)
        self.FN = self.FN_prior.rvs()
        self.FN_sd = np.array([FN_sd * 0.5, FN_sd, FN_sd * 1.5])


    def __str__(self):
<<<<<<< HEAD
        out_str = '\nDPMM with:\n' \
            f'\t{self.cells_total} cells\n\t{self.muts_total} mutations\n' \
            f'\tlearning errors\n' \
            '\n\tPriors:\n' \
            f'\tparams.:\tBeta({self.p},{self.q})\n' \
            f'\tCRP a_0:\tGamma({self.DP_a_gamma[0]},{self.DP_a_gamma[1]})\n' \
            f'\tFP:\t\ttrunc norm({self.FP_prior.args[2]},{self.FP_prior.args[3]})\n' \
            f'\tFN:\t\ttrunc norm({self.FN_prior.args[2]},{self.FN_prior.args[3]})\n'
            
=======
        # Fixed values
        out_str = '\nDPMM with:\n' \
            f'\t{self.cells_total} observations (cells)\n' \
            f'\t{self.muts_total} items (mutations)\n\tlearning errors\n' \
            '\n\tPriors:\n' \
            f'\tparams.:\tBeta({self.betaDis_alpha},{self.betaDis_beta})\n' \
            f'\tCRP a_0:\tGamma({self.DP_a_gamma[0]:.1f},1)\n' \
            f'\tFP:\t\ttrunc norm({self.FP_prior.args[2]},{self.FP_prior.args[3]})\n' \
            f'\tFN:\t\ttrunc norm({self.FN_prior.args[2]},{self.FN_prior.args[3]})\n'
>>>>>>> e236d019
        return out_str


    def get_lprior_full(self):
        return super().get_lprior_full() \
<<<<<<< HEAD
            + self.FP_prior.logpdf(self.FP) \
            + self.FN_prior.logpdf(self.FN)
=======
            + self.FP_prior.logpdf(self.alpha_error) \
            + self.FN_prior.logpdf(self.beta_error)
>>>>>>> e236d019


    def update_error_rates(self):
        FP_count = self.MH_error_rates('FP')
        FN_count = self.MH_error_rates('FN')
        return FP_count, FN_count


    def get_ll_full_error(self, FP, FN):
        par = self.parameters[self.assignment]
        FN = par * (1 - FN) ** self.data * FN ** (1 - self.data) 
        FP = (1 - par) * (1 - FP) ** (1 - self.data) * FP ** self.data
        ll = np.log(FN + FP)
        bn.replace(ll, np.nan, self._beta_mix_const[2])
        return bn.nansum(ll)


    def get_ll_full_error(self, alpha, beta):
        par = self.parameters[self.assignment]
        FN = par * (1 - beta) ** self.data * beta ** (1 - self.data) 
        FP = (1 - par) * (1 - alpha) ** (1 - self.data) * alpha ** self.data
        ll = np.log(FN + FP)
        bn.replace(ll, np.nan, self._beta_mix_const[2])
        return bn.nansum(ll)


    def MH_error_rates(self, error_type):
        # Set error specific values
        if error_type == 'FP':
            old_error = self.FP
            prior = self.FP_prior
            stdevs = self.FP_sd
        else:
            old_error = self.FN
            prior = self.FN_prior
            stdevs = self.FN_sd

        # Get new error from proposal distribution
        std = np.random.choice(stdevs)
        a = (0 - old_error) / std
        b = (1 - old_error) / std
        try:
            new_error = truncnorm.rvs(a, b, loc=old_error, scale=std)
        except FloatingPointError:
            new_error = truncnorm.rvs(a, np.inf, loc=old_error, scale=std)

        # Calculate transition probabilitites
        new_p_target = truncnorm \
            .logpdf(new_error, a, b, loc=old_error, scale=std)
        a_rev, b_rev = (0 - new_error) / std, (1 - new_error) / std
        old_p_target = truncnorm \
            .logpdf(old_error, a_rev, b_rev, loc=new_error, scale=std)

        # Calculate likelihood
        if error_type == 'FP':
            new_ll = self.get_ll_full_error(new_error, self.FN)
            old_ll = self.get_ll_full_error(old_error, self.FN)
        else:
            new_ll = self.get_ll_full_error(self.FP, new_error)
            old_ll = self.get_ll_full_error(self.FP, old_error)

        # Calculate priors
        new_prior = prior.logpdf(new_error)
        old_prior = prior.logpdf(old_error)

        # Calculate MH decision treshold
        A = new_ll + new_prior - old_ll - old_prior + old_p_target - new_p_target

        if np.log(np.random.random()) < A:
            old_error = new_error
            return [1, 0]

        return [0, 1]


if __name__ == '__main__':
    print('Here be dragons...')<|MERGE_RESOLUTION|>--- conflicted
+++ resolved
@@ -33,7 +33,6 @@
 
 
     def __str__(self):
-<<<<<<< HEAD
         out_str = '\nDPMM with:\n' \
             f'\t{self.cells_total} cells\n\t{self.muts_total} mutations\n' \
             f'\tlearning errors\n' \
@@ -42,30 +41,13 @@
             f'\tCRP a_0:\tGamma({self.DP_a_gamma[0]},{self.DP_a_gamma[1]})\n' \
             f'\tFP:\t\ttrunc norm({self.FP_prior.args[2]},{self.FP_prior.args[3]})\n' \
             f'\tFN:\t\ttrunc norm({self.FN_prior.args[2]},{self.FN_prior.args[3]})\n'
-            
-=======
-        # Fixed values
-        out_str = '\nDPMM with:\n' \
-            f'\t{self.cells_total} observations (cells)\n' \
-            f'\t{self.muts_total} items (mutations)\n\tlearning errors\n' \
-            '\n\tPriors:\n' \
-            f'\tparams.:\tBeta({self.betaDis_alpha},{self.betaDis_beta})\n' \
-            f'\tCRP a_0:\tGamma({self.DP_a_gamma[0]:.1f},1)\n' \
-            f'\tFP:\t\ttrunc norm({self.FP_prior.args[2]},{self.FP_prior.args[3]})\n' \
-            f'\tFN:\t\ttrunc norm({self.FN_prior.args[2]},{self.FN_prior.args[3]})\n'
->>>>>>> e236d019
         return out_str
 
 
     def get_lprior_full(self):
         return super().get_lprior_full() \
-<<<<<<< HEAD
-            + self.FP_prior.logpdf(self.FP) \
-            + self.FN_prior.logpdf(self.FN)
-=======
-            + self.FP_prior.logpdf(self.alpha_error) \
-            + self.FN_prior.logpdf(self.beta_error)
->>>>>>> e236d019
+            + self.FP_prior.logpdf(self.FP) + self.FN_prior.logpdf(self.FN)
+
 
 
     def update_error_rates(self):
