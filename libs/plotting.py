#!/usr/bin/env python3

import os
import re
import matplotlib.pyplot as plt
from matplotlib.gridspec import GridSpec
import numpy as np
import pandas as pd
import seaborn as sns
from itertools import cycle
from scipy.cluster.hierarchy import dendrogram, linkage

# Adjust matplotlib backend for snakemake/cluster
try:
    plt.figure()
except:
    import matplotlib
    matplotlib.use('Agg')

try:
    import libs.utils as ut
except ModuleNotFoundError:
    import utils as ut


COLORS = [
    '#1F78B4', '#33A02C', '#E31A1C', '#FF7F00', '#6A3D9A', # dark
    '#A6CEE3', '#B2DF8A', '#FB9A99', '#FDBF6F', '#CAB2D6', #light
    '#62A3CB', '#72BF5B', '#EF5A5A', '#FE9F37', '#9A77B8', # medium
    '#FFFF99', '#B15928', #ugly
]
TICK_FONTSIZE = 12
LABEL_FONTSIZE = 16


def get_colors(n, cmap='gist_rainbow', scale=0.85, alternating=True):
    def scale_color(col, scale):
        col_scaled = np.clip(col * scale, 0, 255).astype(int)
        return '#{:02x}{:02x}{:02x}'.format(*col_scaled)

    cm = plt.get_cmap(cmap)
    colors = np.apply_along_axis(
        scale_color, axis=1, arr=cm(np.arange(0, 1, 1 / n))[:, :-1] * 255,
        scale=scale
    )
    if alternating:
        colors1, colors2 = np.array_split(colors, 2)
        colors = np.full(n, '#000000', dtype='U7')
        np.place(colors, np.arange(n) % 2 == 0, colors1)
        np.place(colors, np.arange(n) % 2 == 1, colors2)
    return cycle(colors)


def _get_col_order(assignment):
    clusters = []
    cluster_idx = []
    doublets = np.zeros(len(assignment), dtype=int)

    for i, cl in enumerate(assignment):
        if isinstance(cl, (list, tuple, np.ndarray)):
            doublets[i] = 1
        elif cl not in clusters:
            clusters.append(cl)
            cluster_idx.append(i)

    col_order = np.array([], dtype=int)
    for cl_idx in np.argsort(cluster_idx):
        cols = [i for i, j in enumerate(assignment) \
            if isinstance(j, (int, np.integer)) and j == clusters[cl_idx]]
        col_order = np.append(col_order, cols)

    # Append doublet cells as last columns
    col_order = np.append(col_order, np.where(doublets == 1))
    return col_order


def plot_raw_data(data_in, data_raw_in=pd.DataFrame(), out_file=None,
            assignment=np.array([]), metric='correlation', row_cl=False):

    data = data_in.copy()
    data_raw = data_raw_in.copy()

    height = int(data.shape[0] // 5)
    width = int(data.shape[1] // 7.5)
    fig, ax = plt.subplots(figsize=(width, height))

    if len(assignment) > 0:
        col_order = _get_col_order(assignment)

        clusters, cl_idx = np.unique(assignment, return_index=True)
        if clusters.size > len(COLORS):
            colors = get_colors(clusters.size)
            col_map = {i: next(colors) for i in clusters[np.argsort(cl_idx)]}
        else:
            col_map = {
                j: COLORS[i] for i,j in enumerate(clusters[np.argsort(cl_idx)])
            }

        col_dict = np.full(data_in.shape[1], '#ffffff', dtype='<U7')
        for i, cl in enumerate(data_in.columns[col_order]):
            col_dict[i] = col_map[assignment[cl]]
                
        cluster_cols = pd.Series(col_dict, name='clusters', index=col_order)

        data.columns = np.arange(data_in.shape[1])
        data = data[col_order]

        if not data_raw.empty:
            data_raw.columns = np.arange(data_raw_in.shape[1])
            data_raw = data_raw[col_order]

            x_labels = data_raw_in.columns[col_order]
        else:
            x_labels = data_in.columns[col_order]
    else:
        x_labels = data_in.columns

    if row_cl:
        if not data_raw.empty:
            Z = linkage(data_raw.fillna(3), 'ward')
            row_order = dendrogram(Z, truncate_mode=None)['leaves']
        else:
            Z = linkage(data.fillna(3), 'ward')
            row_order = dendrogram(Z, truncate_mode=None)['leaves']

        data = data.iloc[row_order]
        if not data_raw.empty:
            data_raw = data_raw.iloc[row_order]
    else:
        row_order = np.arange(data.shape[0])

    if not data_raw.empty:
        annot = pd.DataFrame(
            np.full(data_raw.shape, '', dtype=str),
            index=data.index, columns=data.columns
        )
        if data.min().min() < 0:
            annot[(data.round() == -1) & (data_raw == 1)] = 'o'
        else:
            annot[(data.round() == 0) & (data_raw == 1)] = 'o'
        annot[(data.round() == 1) & (data_raw == 0)] = 'x'
        annot[data_raw.isnull()] = '-'
    else:
        annot = False

    cmap = plt.get_cmap('bwr', 100)
    # cmap = plt.get_cmap('Reds', 100)
    cmap.set_over('green')
    cmap.set_bad('grey')

    cm = sns.clustermap(
        data, annot=annot, square=False, vmin=0, vmax=1, cmap=cmap, fmt='',
        linewidths=0, linecolor='lightgray', col_colors=cluster_cols,
        col_cluster=False, row_cluster=False #, col_colors_ratio=0.15
    )

    cm.cax.set_visible(False)
    cm.ax_row_dendrogram.set_visible(False)
    cm.ax_heatmap.spines['top'].set_visible(True)
    cm.ax_heatmap.spines['right'].set_visible(True)
    cm.ax_heatmap.spines['bottom'].set_visible(True)
    cm.ax_heatmap.spines['left'].set_visible(True)

    cm.ax_heatmap.set_yticks(np.arange(0.5, data.shape[0], 1))
    cm.ax_heatmap.set_xticks(np.arange(0.5, data.shape[1], 1))

    cm.ax_heatmap.set_xticklabels(x_labels, rotation=90, fontsize=8)
    cm.ax_heatmap.set_yticklabels(data_in.index, fontsize=8)

    cm.gs.set_width_ratios([0, 0, 1])
    cm.gs.set_height_ratios([0, 0, 0.05, 0.95])
    cm.gs.update(left=0, bottom=0.00, right=1, top=1)

    if not out_file:
        plt.show()
    elif data.shape[0] < 50:
        cm.savefig(out_file, dpi=300)
    elif data.shape[0] < 100:
        cm.savefig(out_file, dpi=200)
    else:
        cm.savefig(out_file, dpi=100)
    plt.close()


def plot_traces(results, out_file=None, burn_in=0):
    no_rows = 6

    if 'FP' in results[0].keys():
        no_rows += 2
        errors = True
    else:
        errors = False

    if 'PSRF' in results[0].keys():
        no_rows += 1
        psrf = True
    else:
        psrf = False

    fig = plt.figure(figsize=(10, no_rows * 2))
    gs = GridSpec(no_rows, 1)
    ax = {0: fig.add_subplot(gs[0, 0]),
        1: fig.add_subplot(gs[1, 0]),
        2: fig.add_subplot(gs[2:4, 0]),
        3: fig.add_subplot(gs[4:6, 0])}
    if errors:
        ax[4] = fig.add_subplot(gs[6, 0])
        ax[5] = fig.add_subplot(gs[7, 0])

    for chain, chain_result in enumerate(results):
        try:
            color = COLORS[chain]
        except IndexError:
            try:
                color = next(colors)
            except NameError:
                missing_cols = len(results) - len(COLORS)
                colors = get_colors(missing_cols)
                color = next(colors)

        _add_chain_traces(chain_result, ax, color)

    step_no = chain_result['ML'].size + 1
    if psrf:
        ax[6] = fig.add_subplot(gs[no_rows - 1, 0])
        psrf_val = np.full(step_no, np.nan)
        for step_i, psrf_i in chain_result['PSRF']:
            psrf_val[step_i] = psrf_i
        ax[6].plot(np.arange(step_no), psrf_val, 'rx')
        ax[6].set_ylabel('PSRF', fontsize=LABEL_FONTSIZE)
        ax[6].axhline(1, ls='-', c='black')
        ax[6].axhline(chain_result['PSRF_cutoff'], ls=':', c='red')

    # Add x-axis label and tick labels below last plot, remove from others
    tick_dist = int(np.floor(step_no // 10 / 100) * 100)
    tick_pos = [tick_dist * i for i in range(0, 11, 1)]

    last_ax = max(ax.keys())
    for ax_id, ax_obj in ax.items(): 
        ax_obj.set_xlim(-step_no * 0.05, step_no * 1.05)
        ax_obj.set_xticks(tick_pos)
        if ax_id == last_ax:
            ax_obj.set_xticklabels([str(i) for i in tick_pos])
            ax_obj.set_xlabel('MCMC steps', fontsize=LABEL_FONTSIZE)
        else:
            ax_obj.set_xticklabels([])

    stdout_fig(fig, out_file)


<<<<<<< HEAD
def _add_chain_traces(data, ax, color, alpha=0.4, std_fkt=2.576):
=======
def _add_chain_traces(data, ax, color, alpha=0.4):
    cl_no = [np.sum(~np.isnan(np.unique(i))) for i in data['assignments']]

>>>>>>> e236d019
    burn_in = data['burn_in']

    a_mean, a_std = ut._get_posterior_avg(data['DP_alpha'][burn_in:])
    ax[0].plot(data['DP_alpha'], color, alpha=alpha)
    ax[0].set_ylabel('DPMM\nalpha', fontsize=LABEL_FONTSIZE)
    ax[0].axhline(a_mean, ls='--', c=color)
    ax[0].set_ylim(a_mean - std_fkt * a_std, a_mean + std_fkt * a_std)

<<<<<<< HEAD
    cl = [np.sum(~np.isnan(np.unique(i))) for i in data['assignments']]
    cl_mean, cl_std = ut._get_posterior_avg(cl[burn_in:])
    ax[1].plot(cl, color, alpha=alpha)
    ax[1].axhline(cl_mean, ls='--', c=color)
    ax[1].set_ylim(cl_mean - std_fkt * cl_std, cl_mean + std_fkt * cl_std)
=======
    ax[1].plot(cl_no, color, alpha=alpha)
    ax[1].axhline(cl_no_mean, ls='--', c=color)

>>>>>>> e236d019
    ax[1].set_ylabel('Cluster\nnumber', fontsize=LABEL_FONTSIZE)

    if data['MAP'].shape[0] != data['MAP'].size:
        for i, MAP in enumerate(data['MAP']):
            ax[2].plot(MAP, COLORS[i+1], alpha=alpha)
            ax[3].plot(data['ML'][i], COLORS[i+1], alpha=alpha)
    else:
        ax[2].plot(data['MAP'], color, alpha=alpha)
        ax[3].plot(data['ML'], color, alpha=alpha)
    ax[2].set_ylabel('Log a posteriori', fontsize=LABEL_FONTSIZE)
    ax[3].set_ylabel('Log likelihood', fontsize=LABEL_FONTSIZE)

    if 4 in ax:
<<<<<<< HEAD
=======
        
>>>>>>> e236d019
        FN_mean, FN_std = ut._get_posterior_avg(data['FN'][burn_in:])
        ax[4].plot(data['FN'].round(4), color, alpha=alpha)
        # ax[4].set_ylim(FN_mean - std_fkt * FN_std, FN_mean + std_fkt * FN_std)
        ax[4].set_ylabel('FN error', fontsize=LABEL_FONTSIZE)
        ax[4].axhline(FN_mean, ls='--', c=color)
    if 5 in ax:
        FP_mean, FP_std = ut._get_posterior_avg(data['FP'][burn_in:])
        ax[5].plot(data['FP'].round(4), color, alpha=alpha)
        # ax[5].set_ylim(FP_mean - std_fkt * FP_std, FP_mean + std_fkt * FP_std)
        ax[5].set_ylabel('FP error', fontsize=LABEL_FONTSIZE)
        ax[5].axhline(FP_mean, ls='--', c=color)

    if burn_in > 0:
        for ax_id, ax_obj in ax.items():
            ax_obj.axvline(burn_in, c=color)


def plot_similarity(data, out_file=None, attachments=None):
    cmap='OrRd'

    fig, ax = plt.subplots(figsize=np.clip(np.array(data.shape) * 0.3, 1, 50))

    if attachments:
        col_order = _get_col_order(attachments)

        data = pd.DataFrame(data)
        data = data[col_order]

        data = data.reindex(col_order)

    hm = sns.heatmap(
        data,  ax=ax, annot_kws={'size': 6}, annot=True, fmt='.2f',
        linewidths=.5, square=True, linecolor='lightgray',
        cmap=cmap, cbar_kws={'shrink': .5}, vmin=0, vmax=1,
    )

    ax.set_ylabel('Cell', fontsize=LABEL_FONTSIZE)
    ax.set_xlabel('Cell', fontsize=LABEL_FONTSIZE)
    ax.set_title('Pairwise Similarity Matrix', fontsize=LABEL_FONTSIZE)

    if data.shape[0] < 50:
        stdout_fig(fig, out_file)
    elif data.shape[0] < 100:
        stdout_fig(fig, out_file, dpi=200)
    else:
        stdout_fig(fig, out_file, dpi=100)


def color_tree_nodes(tree_file, clusters, out_dir='', transpose=True,
            prefix='colored'):
    with open(tree_file, 'r') as f_in:
        gv_raw = f_in.read().rstrip('}')

    if len(re.findall('circle', gv_raw)) > 1:
        circle_pos = gv_raw.rfind('circle')
        gv_raw = gv_raw[:circle_pos] + 'square' + gv_raw[circle_pos+6:]

    clusters = [-1 if isinstance(i, tuple) else i for i in clusters]

    colors = get_colors(np.unique(clusters).size)

    cluster_cols = {i: next(colors) for i in np.unique(clusters)}
    # White for doublet cells
    cluster_cols[-1] = '#ffffff'

    if transpose:
        for cell, cluster in enumerate(clusters):
            gv_raw += f's{cell:02d} [fillcolor="{cluster_cols[cluster]}"];\n'
    else:
        for mut, cluster in enumerate(clusters):
            gv_raw += f'{mut+1} [fillcolor="{cluster_cols[cluster]}"];\n'
    gv_raw += '}'

    out_file = os.path.join(
        out_dir,
        os.path.basename(tree_file).replace('.gv', f'__{prefix}.gv')
    )

    with open(out_file, 'w') as f_out:
        f_out.write(gv_raw)

    try:
        from graphviz import render
        render('dot', 'png', out_file)
    except:
        pass


def stdout_fig(fig, out_file, dpi=300):
    if not out_file:
        try:
            fig.tight_layout()
        except AttributeError:
            pass
        plt.show()
    else:
        try:
            fig.subplots_adjust(left=0.1, bottom=0.1, right=0.9, top=0.9)
        except AttributeError:
            pass
        fig.savefig(out_file, dpi=dpi)
        plt.close()


if __name__ == '__main__':
    print('Here be dragons...')<|MERGE_RESOLUTION|>--- conflicted
+++ resolved
@@ -248,13 +248,7 @@
     stdout_fig(fig, out_file)
 
 
-<<<<<<< HEAD
 def _add_chain_traces(data, ax, color, alpha=0.4, std_fkt=2.576):
-=======
-def _add_chain_traces(data, ax, color, alpha=0.4):
-    cl_no = [np.sum(~np.isnan(np.unique(i))) for i in data['assignments']]
-
->>>>>>> e236d019
     burn_in = data['burn_in']
 
     a_mean, a_std = ut._get_posterior_avg(data['DP_alpha'][burn_in:])
@@ -263,17 +257,14 @@
     ax[0].axhline(a_mean, ls='--', c=color)
     ax[0].set_ylim(a_mean - std_fkt * a_std, a_mean + std_fkt * a_std)
 
-<<<<<<< HEAD
+
     cl = [np.sum(~np.isnan(np.unique(i))) for i in data['assignments']]
     cl_mean, cl_std = ut._get_posterior_avg(cl[burn_in:])
     ax[1].plot(cl, color, alpha=alpha)
     ax[1].axhline(cl_mean, ls='--', c=color)
     ax[1].set_ylim(cl_mean - std_fkt * cl_std, cl_mean + std_fkt * cl_std)
-=======
     ax[1].plot(cl_no, color, alpha=alpha)
     ax[1].axhline(cl_no_mean, ls='--', c=color)
-
->>>>>>> e236d019
     ax[1].set_ylabel('Cluster\nnumber', fontsize=LABEL_FONTSIZE)
 
     if data['MAP'].shape[0] != data['MAP'].size:
@@ -287,10 +278,6 @@
     ax[3].set_ylabel('Log likelihood', fontsize=LABEL_FONTSIZE)
 
     if 4 in ax:
-<<<<<<< HEAD
-=======
-        
->>>>>>> e236d019
         FN_mean, FN_std = ut._get_posterior_avg(data['FN'][burn_in:])
         ax[4].plot(data['FN'].round(4), color, alpha=alpha)
         # ax[4].set_ylim(FN_mean - std_fkt * FN_std, FN_mean + std_fkt * FN_std)
