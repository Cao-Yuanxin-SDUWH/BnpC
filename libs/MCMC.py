#!/usr/bin/env python3

from datetime import datetime
from copy import deepcopy
import numpy as np
import multiprocessing as mp

try:
    from libs import utils as ut
    from libs import dpmmIO as io
    # from libs.restricted_gibbs_non_conjugate import *
except ImportError:
    import utils as ut
    import libs.dpmmIO as io

np.seterr(all='raise')

# ------------------------------------------------------------------------------
# MCMC CLASS
# ------------------------------------------------------------------------------

class MCMC:
    def __init__(self, model, sm_prob=0.33, dpa_prob=0.5, error_prob=0.1,
                sm_ratios=[0.75, 0.25], sm_steps=5):
        """
        Arguments
            model (object): Initialized model
            sm_prob (float): Probability of conducting a split merge move
            dpa_prob (float): Probability of updating alpha of the CRP

        """
        # Init model and directory for results
        self.model = model
        self.chains = []
        self.seeds = []
        # Move probabilities
        self.params = {
            'sm_prob': sm_prob,
            'dpa_prob': dpa_prob,
            'error_prob': error_prob,
            # stdevs for paramter update
            'param_proposal_sd': np.array([0.1, 0.25, 0.5]),
            # Split merge variables
            'sm_ratios': sm_ratios,
            'sm_steps': sm_steps
        }


    def __str__(self):
        out_str = 'Move probabilitites:\n' \
            '\tSplit/merge:\t{sm_prob}\n\t\tsplit/merge ratio:\t{sm_ratios}\n' \
            '\t\tintermediate Gibbs:\t{sm_steps}\n' \
            '\tCRP a_0 update:\t{dpa_prob}\n' \
            '\tErrors update:\t{error_prob}\n' \
                .format(**self.params)

        return out_str


    def get_results(self):
        results = []
        for chain in self.chains:
            results.append(chain.get_result())

        if not 'burn_in' in results[0]:
            raise RuntimeError('Error in sampling from MCMC')

        return results


    def get_seeds(self):
        return self.seeds


    def run(self, run_var, seed, n=1, verbosity=1, assign_file='', debug=False):
        cutoff = None
        # Run with steps
        if isinstance(run_var[0], int):
            Chain_type = Chain_steps
        # Run with lugsail batch means estimator
        elif isinstance(run_var[0], float):
            Chain_type = Chain_steps
            cutoff = run_var[0]
            run_var = (int(1 / (cutoff ** 2 - 1)), 0)
            verbosity_ls = verbosity
            verbosity = 0
        # Run with runtime
        else:
            Chain_type = Chain_time

        if assign_file:
            assign = io.load_txt(assign_file)
        else:
            assign = None

        cores = min(n, mp.cpu_count())
        # Seed seed for reproducabilaty
        if seed > 0:
            np.random.seed(seed)
        self.seeds = np.random.randint(0, 2 ** 32 - 1, cores)

        if debug:
            np.random.seed(self.seeds[0])
            print(f'\nSeed set to: {self.seeds[0]}\n')
            run = self.run_chain(Chain_type, run_var, assign, 0, 2)
            self.chains.append(run)
            return

        pool = mp.Pool(cores)
        for i in range(cores):
            pool.apply_async(
                self.run_chain, (Chain_type, run_var, assign, i, verbosity),
                callback=self.chains.append
            )
        pool.close()
        pool.join()

        if cutoff:
            self.run_lugsail_chains(cutoff, cores, verbosity_ls)


    def run_chain(self, Chain_type, run_var, assign, i, verbosity):
        np.random.seed(self.seeds[i])
        model = deepcopy(self.model)
        model.init(assign=assign)
        new_chain = Chain_type(
            model, i + 1, *run_var, self.params, verbosity,
            isinstance(assign, list)
        )
        new_chain.run()
        return new_chain


    def run_lugsail_chains(self, cutoff, cores, verbosity, n=500):
        steps_run = self.chains[0].results['ML'].size

        while True:
            PSRF = ut.get_lugsail_batch_means_est(
                [(i.results['ML'], steps_run // 2) for i in self.chains]
            )
            if verbosity > 1:
                print(f'\tPSRF at {steps_run}:\t{PSRF:.5f}')

            for chain in self.chains:
                try:
                    chain.results['PSRF'].append((steps_run, PSRF))
                except KeyError:
                    chain.results['PSRF'] = [(steps_run, PSRF)]
            if PSRF <= cutoff:
                break

            # new_chain = self.extend_chain(0, n)
            # self.replace_chain(new_chain)

            # Run next n steps
            pool = mp.Pool(cores)
            for i in range(cores):
                pool.apply_async(
                    self.extend_chain, (i, n), callback=self.replace_chain
                )
            try:
                pool.close()
                pool.join()
            except KeyboardInterrupt:
                print('Manual termination')
                pool.terminate()
                pool.join()
                break

            steps_run += n

        burn_in = (steps_run // 2) + 1
        for chain in self.chains:
            chain.results['burn_in'] = burn_in
            chain.results['params'] = chain.results['params'][burn_in:]
            chain.results['PSRF_cutoff'] = cutoff


    def extend_chain(self, chain_no, add_steps):
        np.random.seed(self.seeds[chain_no])

        chain = self.chains[chain_no]
        old_steps = chain.get_steps()

        chain._extend_results(add_steps, False)
        chain.set_steps(add_steps)
        chain.run(init_steps=old_steps - 1)
        return chain_no, chain


    def replace_chain(self, new_chain):
        self.chains[new_chain[0]] = new_chain[1]


# ------------------------------------------------------------------------------
# CHAIN BASE CLASS
# ------------------------------------------------------------------------------

class Chain():
    def __init__(self, model, mcmc, no, verbosity=1, fix_assign=False):
        self.model = model
        self.mcmc = mcmc
        self.no = no
        # Model description
        if self.model.__module__ == 'libs.CRP_learning_errors':
            self.learning_errors = True
        else:
            self.learning_errors = False

        self.results = {}
        # MH counter
        self.MH_counter = np.zeros((5, 2))

        self.verbosity = verbosity
        self.fix_assign = fix_assign
        

    def __str__(self):
        return f'Chain: {self.no:0>2d}'


    def get_result(self):
        return self.results


    def run(self, *args):
        pass


    def init_results(self, steps):
        self.results['ML'] = np.zeros(steps)
        self.results['MAP'] = np.zeros(steps)
        self.results['DP_alpha'] = np.zeros(steps)
        self.results['FN'] = np.empty(steps)
        self.results['FP'] = np.empty(steps)
        self.results['assignments'] = np.zeros(
            (steps, self.model.cells_total), dtype=int
        )
<<<<<<< HEAD


    def update_results(self, step, burn_in=True):
        step_diff = self.results['ML'].size - step
        # Extend sample array if run with runtime argument instead of steps
        if step_diff == 0:
=======
        self.results['params'] = np.zeros(
            (steps, 1, self.model.muts_total), dtype=np.float32
        )


    def update_results(self, step):
        ll = self.model.get_ll_full()
        try:
            self.results['ML'][step] = ll
        except IndexError:
            # Extend sample array if run with runtime argument instead of steps
>>>>>>> 6145f320
            try:
                self._extend_results(burn_in=burn_in)
            except MemoryError:
                step = step % self.results['ML'].size
                self.burn_in = np.nan

        ll = self.model.get_ll_full()
        self.results['ML'][step] = ll
        self.results['MAP'][step] = ll + self.model.get_lprior_full()
        self.results['DP_alpha'][step] = self.model.DP_a
        self.results['FN'][step] = self.model.FN
        self.results['FP'][step] = self.model.FP
<<<<<<< HEAD
        self.results['assignments'][step] = self.model.assignment
=======
        self.results['assignments'][step] =self.model.assignment
>>>>>>> 6145f320

        if not burn_in:
            clusters = np.sort(
                np.fromiter(self.model.cells_per_cluster.keys(), dtype=int)
            )
            cluster_ids = np.arange(clusters.size)

<<<<<<< HEAD
            if not 'params' in self.results:
                self.results['params'] = np.zeros(
                    (step_diff, clusters.size, self.model.muts_total),
                    dtype=np.float32
                )
            burn_in_steps = self.results['ML'].size \
                - self.results['params'].shape[0] + 1

            cl_diff = clusters.size - self.results['params'].shape[1]
            if cl_diff > 0:
                self.results['params'] = np.pad(
                    self.results['params'], [(0,0), (0, cl_diff), (0,0)],
                    mode='constant'
                )

            self.results['params'][step - burn_in_steps + 1][cluster_ids] = \
                self.model.parameters[clusters]

=======
>>>>>>> 6145f320

    def _extend_results(self, add_size=None, burn_in=True):
        if not add_size:
            add_size = min(200, self.results['ML'].size)
        arr_new = np.zeros(add_size)

        if not burn_in:
            self.results['params'] = np.append(
                self.results['params'],
                np.zeros((add_size, self.results['params'].shape[1],
                    self.model.muts_total)),
                axis=0
            )

        self.results['ML'] = np.append(self.results['ML'], arr_new)
        self.results['MAP'] = np.append(self.results['MAP'], arr_new)
        self.results['DP_alpha'] = np.append(self.results['DP_alpha'], arr_new)
        self.results['FN'] = np.append(self.results['FN'], arr_new)
        self.results['FP'] = np.append(self.results['FP'], arr_new)
        self.results['assignments'] = np.append(self.results['assignments'],
            np.zeros((add_size, self.model.cells_total), int), axis=0
        )
<<<<<<< HEAD
=======
        self.results['params'] = np.append(
            self.results['params'],
            np.zeros((add_size, self.results['params'].shape[1],
                self.model.muts_total)),
            axis=0
        )


    def _truncate_results(self):
        zeros = (self.results['ML'] == 0).sum()
        if zeros != 0:
            for key, values in self.results.items():
                self.results[key] = values[:-zeros]
>>>>>>> 6145f320


    def stdout_progress(self):
        io.show_MH_acceptance(self.MH_counter[0], 'parameters', 1)
        if not self.fix_assign:
            io.show_MH_acceptance(self.MH_counter[1], 'splits')
            io.show_MH_acceptance(self.MH_counter[2], 'merges')
        if self.learning_errors:
            io.show_MH_acceptance(self.MH_counter[3], 'FP')
            io.show_MH_acceptance(self.MH_counter[4], 'FN')

        self.MH_counter = np.zeros((5, 2))


    def do_step(self):
        if not self.fix_assign:
            if np.random.random() < self.mcmc['sm_prob']:
                sm_declined, sm_move = self.model.update_assignments_split_merge(
                    self.mcmc['sm_ratios'], self.mcmc['sm_steps'])
                if sm_move == 0:
                    self.MH_counter[1] += sm_declined
                else:
                    self.MH_counter[2] += sm_declined
            else:
                self.model.update_assignments_Gibbs()

            if np.random.random() < self.mcmc['dpa_prob']:
                self.model.update_DP_alpha()

        par_declined, par_accepted = self.model.update_parameters()
        self.MH_counter[0][1] += par_declined
        self.MH_counter[0][0] += par_accepted

        if self.learning_errors and np.random.random() < self.mcmc['error_prob']:
            FP_declined, FN_declined = self.model.update_error_rates()
            self.MH_counter[3] += FP_declined
            self.MH_counter[4] += FN_declined


# ------------------------------------------------------------------------------
# RUN WITH STEP NUMBER
# ------------------------------------------------------------------------------

class Chain_steps(Chain):
    def __init__(self, model, no, steps, burn_in, mcmc, verbosity=1,
                fix_assign=False):
        super().__init__(model, mcmc, no, verbosity, fix_assign)

        self.steps = steps + 1
        self.burn_in = burn_in

        self.init_results(steps + 1)
        self.update_results(0, burn_in != 0)


    def set_steps(self, n):
        self.steps = n + 1


    def get_steps(self):
        return self.results['ML'].size


    def stdout_progress(self, step_no, total):
        print(f'\t{self}\tstep:\t{step_no: >3} / {total - 1}\n'
            '\t\tmean MH accept. ratio:')
        super().stdout_progress()


    def run(self, init_steps=0):
        # Run the MCMC - that's where all the work is done
        for step in range(1, self.steps, 1):
            if step % (self.steps // 10) == 0 and self.verbosity > 1:
                self.stdout_progress(step + init_steps, self.steps + init_steps)

            self.do_step()
            try:
                burn_in = step < self.burn_in
            except TypeError:
                burn_in = False
            self.update_results(step + init_steps, burn_in)

        self.results['burn_in'] = self.burn_in


# ------------------------------------------------------------------------------
# RUN WITH RUNTIME
# ------------------------------------------------------------------------------

class Chain_time(Chain):
    def __init__(self, model, no, end_time, burn_in, mcmc, verbosity=1,
                fix_assign=False):
        super().__init__(model, mcmc, no, verbosity, fix_assign)

        self.end_time = end_time
        self.burn_in = burn_in

        self.init_results(500)
        self.update_results(0)


    def stdout_progress(self, step_no, total):
        print(f'\t{self}\tstep:\t{step_no: >3}\t(remaining: {total:.1f} mins.)\n'
            '\t\tmean MH accept. ratio:')
        super().stdout_progress()


    def run(self):
        # Run the MCMC - that's where all the work is done
        step = 0
        while True:
            step_time = datetime.now()
            if step_time > self.end_time:
                break

            if step % 1000 == 0 and self.verbosity > 1:
                remaining = (self.end_time - step_time).seconds / 60
                self.stdout_progress(step, remaining)
<<<<<<< HEAD
                
=======

>>>>>>> 6145f320
            step += 1
            self.do_step()
            try:
                burn_in = step_time < self.burn_in
            except TypeError:
                burn_in = False
            self.update_results(step, burn_in)

        # Truncate empty steps
        zeros = (self.results['ML'] == 0).sum()
        if zeros != 0:
            for key, values in self.results.items():
                self.results[key] = values[:-zeros]

        self.results['burn_in'] = self.results['ML'].size \
            - self.results['params'].shape[0]<|MERGE_RESOLUTION|>--- conflicted
+++ resolved
@@ -236,26 +236,12 @@
         self.results['assignments'] = np.zeros(
             (steps, self.model.cells_total), dtype=int
         )
-<<<<<<< HEAD
 
 
     def update_results(self, step, burn_in=True):
         step_diff = self.results['ML'].size - step
         # Extend sample array if run with runtime argument instead of steps
         if step_diff == 0:
-=======
-        self.results['params'] = np.zeros(
-            (steps, 1, self.model.muts_total), dtype=np.float32
-        )
-
-
-    def update_results(self, step):
-        ll = self.model.get_ll_full()
-        try:
-            self.results['ML'][step] = ll
-        except IndexError:
-            # Extend sample array if run with runtime argument instead of steps
->>>>>>> 6145f320
             try:
                 self._extend_results(burn_in=burn_in)
             except MemoryError:
@@ -268,11 +254,7 @@
         self.results['DP_alpha'][step] = self.model.DP_a
         self.results['FN'][step] = self.model.FN
         self.results['FP'][step] = self.model.FP
-<<<<<<< HEAD
         self.results['assignments'][step] = self.model.assignment
-=======
-        self.results['assignments'][step] =self.model.assignment
->>>>>>> 6145f320
 
         if not burn_in:
             clusters = np.sort(
@@ -280,7 +262,6 @@
             )
             cluster_ids = np.arange(clusters.size)
 
-<<<<<<< HEAD
             if not 'params' in self.results:
                 self.results['params'] = np.zeros(
                     (step_diff, clusters.size, self.model.muts_total),
@@ -299,8 +280,6 @@
             self.results['params'][step - burn_in_steps + 1][cluster_ids] = \
                 self.model.parameters[clusters]
 
-=======
->>>>>>> 6145f320
 
     def _extend_results(self, add_size=None, burn_in=True):
         if not add_size:
@@ -323,22 +302,6 @@
         self.results['assignments'] = np.append(self.results['assignments'],
             np.zeros((add_size, self.model.cells_total), int), axis=0
         )
-<<<<<<< HEAD
-=======
-        self.results['params'] = np.append(
-            self.results['params'],
-            np.zeros((add_size, self.results['params'].shape[1],
-                self.model.muts_total)),
-            axis=0
-        )
-
-
-    def _truncate_results(self):
-        zeros = (self.results['ML'] == 0).sum()
-        if zeros != 0:
-            for key, values in self.results.items():
-                self.results[key] = values[:-zeros]
->>>>>>> 6145f320
 
 
     def stdout_progress(self):
@@ -457,11 +420,7 @@
             if step % 1000 == 0 and self.verbosity > 1:
                 remaining = (self.end_time - step_time).seconds / 60
                 self.stdout_progress(step, remaining)
-<<<<<<< HEAD
-                
-=======
-
->>>>>>> 6145f320
+
             step += 1
             self.do_step()
             try:
